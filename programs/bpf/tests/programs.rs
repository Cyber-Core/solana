#![cfg(any(feature = "bpf_c", feature = "bpf_rust"))]

#[macro_use]
extern crate solana_bpf_loader_program;

use itertools::izip;
use log::{log_enabled, trace, Level::Trace};
use solana_account_decoder::parse_bpf_loader::{
    parse_bpf_upgradeable_loader, BpfUpgradeableLoaderAccountType,
};
use solana_bpf_loader_program::{
    create_vm,
    serialization::{deserialize_parameters, serialize_parameters},
    syscalls::register_syscalls,
    BpfError, ThisInstructionMeter,
};
use solana_cli_output::display::println_transaction;
use solana_rbpf::{
    static_analysis::Analysis,
    vm::{Config, Executable, Tracer},
};
use solana_runtime::{
    bank::{Bank, ExecuteTimings, NonceRollbackInfo, TransactionBalancesSet, TransactionResults},
    bank_client::BankClient,
    genesis_utils::{create_genesis_config, GenesisConfigInfo},
    loader_utils::{
        load_buffer_account, load_program, load_upgradeable_program, set_upgrade_authority,
        upgrade_program,
    },
};
use solana_sdk::{
    account::{AccountSharedData, ReadableAccount},
    account_utils::StateMut,
    bpf_loader, bpf_loader_deprecated, bpf_loader_upgradeable,
    client::SyncClient,
    clock::MAX_PROCESSING_AGE,
    entrypoint::{MAX_PERMITTED_DATA_INCREASE, SUCCESS},
    instruction::{AccountMeta, CompiledInstruction, Instruction, InstructionError},
    keyed_account::KeyedAccount,
    message::Message,
    process_instruction::{InvokeContext, MockInvokeContext},
    pubkey::Pubkey,
    signature::{keypair_from_seed, Keypair, Signer},
    system_instruction,
    sysvar::{clock, fees, rent},
    transaction::{Transaction, TransactionError},
};
use solana_transaction_status::{
    token_balances::collect_token_balances, ConfirmedTransaction, InnerInstructions,
    TransactionStatusMeta, TransactionWithStatusMeta, UiTransactionEncoding,
};
use std::{
    cell::RefCell, collections::HashMap, env, fs::File, io::Read, path::PathBuf, str::FromStr,
    sync::Arc,
};

/// BPF program file extension
const PLATFORM_FILE_EXTENSION_BPF: &str = "so";

/// Create a BPF program file name
fn create_bpf_path(name: &str) -> PathBuf {
    let mut pathbuf = {
        let current_exe = env::current_exe().unwrap();
        PathBuf::from(current_exe.parent().unwrap().parent().unwrap())
    };
    pathbuf.push("bpf/");
    pathbuf.push(name);
    pathbuf.set_extension(PLATFORM_FILE_EXTENSION_BPF);
    pathbuf
}

fn load_bpf_program(
    bank_client: &BankClient,
    loader_id: &Pubkey,
    payer_keypair: &Keypair,
    name: &str,
) -> Pubkey {
    let elf = read_bpf_program(name);
    load_program(bank_client, payer_keypair, loader_id, elf)
}

fn read_bpf_program(name: &str) -> Vec<u8> {
    let path = create_bpf_path(name);
    let mut file = File::open(&path).unwrap_or_else(|err| {
        panic!("Failed to open {}: {}", path.display(), err);
    });
    let mut elf = Vec::new();
    file.read_to_end(&mut elf).unwrap();

    elf
}

#[cfg(feature = "bpf_rust")]
fn write_bpf_program(
    bank_client: &BankClient,
    loader_id: &Pubkey,
    payer_keypair: &Keypair,
    program_keypair: &Keypair,
    elf: &[u8],
) {
    use solana_sdk::loader_instruction;

    let chunk_size = 256; // Size of chunk just needs to fit into tx
    let mut offset = 0;
    for chunk in elf.chunks(chunk_size) {
        let instruction =
            loader_instruction::write(&program_keypair.pubkey(), loader_id, offset, chunk.to_vec());
        let message = Message::new(&[instruction], Some(&payer_keypair.pubkey()));

        bank_client
            .send_and_confirm_message(&[payer_keypair, &program_keypair], message)
            .unwrap();

        offset += chunk_size as u32;
    }
}

fn load_upgradeable_bpf_program(
    bank_client: &BankClient,
    payer_keypair: &Keypair,
    buffer_keypair: &Keypair,
    executable_keypair: &Keypair,
    authority_keypair: &Keypair,
    name: &str,
) {
    let path = create_bpf_path(name);
    let mut file = File::open(&path).unwrap_or_else(|err| {
        panic!("Failed to open {}: {}", path.display(), err);
    });
    let mut elf = Vec::new();
    file.read_to_end(&mut elf).unwrap();
    load_upgradeable_program(
        bank_client,
        payer_keypair,
        buffer_keypair,
        executable_keypair,
        authority_keypair,
        elf,
    );
}

fn load_upgradeable_buffer(
    bank_client: &BankClient,
    payer_keypair: &Keypair,
    buffer_keypair: &Keypair,
    buffer_authority_keypair: &Keypair,
    name: &str,
) {
    let path = create_bpf_path(name);
    let mut file = File::open(&path).unwrap_or_else(|err| {
        panic!("Failed to open {}: {}", path.display(), err);
    });
    let mut elf = Vec::new();
    file.read_to_end(&mut elf).unwrap();
    load_buffer_account(
        bank_client,
        payer_keypair,
        &buffer_keypair,
        buffer_authority_keypair,
        &elf,
    );
}

fn upgrade_bpf_program(
    bank_client: &BankClient,
    payer_keypair: &Keypair,
    buffer_keypair: &Keypair,
    executable_pubkey: &Pubkey,
    authority_keypair: &Keypair,
    name: &str,
) {
    load_upgradeable_buffer(
        bank_client,
        payer_keypair,
        buffer_keypair,
        authority_keypair,
        name,
    );
    upgrade_program(
        bank_client,
        payer_keypair,
        executable_pubkey,
        &buffer_keypair.pubkey(),
        &authority_keypair,
        &payer_keypair.pubkey(),
    );
}

fn run_program(
    name: &str,
    program_id: &Pubkey,
    parameter_accounts: Vec<KeyedAccount>,
    instruction_data: &[u8],
) -> Result<u64, InstructionError> {
    let path = create_bpf_path(name);
    let mut file = File::open(path).unwrap();

    let mut data = vec![];
    file.read_to_end(&mut data).unwrap();
    let loader_id = bpf_loader::id();
    let parameter_bytes = serialize_parameters(
        &bpf_loader::id(),
        program_id,
        &parameter_accounts,
        &instruction_data,
    )
    .unwrap();
    let mut invoke_context = MockInvokeContext::new(parameter_accounts);
    let compute_meter = invoke_context.get_compute_meter();
    let mut instruction_meter = ThisInstructionMeter { compute_meter };

    let config = Config {
        max_call_depth: 20,
        stack_frame_size: 4096,
        enable_instruction_meter: true,
        enable_instruction_tracing: true,
    };
    let mut executable =
        <dyn Executable<BpfError, ThisInstructionMeter>>::from_elf(&data, None, config).unwrap();
    executable.set_syscall_registry(register_syscalls(&mut invoke_context).unwrap());
    executable.jit_compile().unwrap();

    let mut instruction_count = 0;
    let mut tracer = None;
    for i in 0..2 {
        let mut parameter_bytes = parameter_bytes.clone();
        {
            let mut vm = create_vm(
                &loader_id,
                executable.as_ref(),
                parameter_bytes.as_slice_mut(),
                &mut invoke_context,
            )
            .unwrap();
            let result = if i == 0 {
                vm.execute_program_interpreted(&mut instruction_meter)
            } else {
                vm.execute_program_jit(&mut instruction_meter)
            };
            assert_eq!(SUCCESS, result.unwrap());
            if i == 1 {
                assert_eq!(instruction_count, vm.get_total_instruction_count());
            }
            instruction_count = vm.get_total_instruction_count();
            if config.enable_instruction_tracing {
                if i == 1 {
                    if !Tracer::compare(tracer.as_ref().unwrap(), vm.get_tracer()) {
                        let analysis = Analysis::from_executable(executable.as_ref());
                        let stdout = std::io::stdout();
                        println!("TRACE (interpreted):");
                        tracer
                            .as_ref()
                            .unwrap()
                            .write(&mut stdout.lock(), &analysis)
                            .unwrap();
                        println!("TRACE (jit):");
                        vm.get_tracer()
                            .write(&mut stdout.lock(), &analysis)
                            .unwrap();
                        assert!(false);
                    } else if log_enabled!(Trace) {
                        let analysis = Analysis::from_executable(executable.as_ref());
                        let mut trace_buffer = Vec::<u8>::new();
                        tracer
                            .as_ref()
                            .unwrap()
                            .write(&mut trace_buffer, &analysis)
                            .unwrap();
                        let trace_string = String::from_utf8(trace_buffer).unwrap();
                        trace!("BPF Program Instruction Trace:\n{}", trace_string);
                    }
                }
                tracer = Some(vm.get_tracer().clone());
            }
        }
        let parameter_accounts = invoke_context.get_keyed_accounts().unwrap();
        deserialize_parameters(
            &bpf_loader::id(),
            parameter_accounts,
            parameter_bytes.as_slice(),
        )
        .unwrap();
    }

    Ok(instruction_count)
}

fn process_transaction_and_record_inner(
    bank: &Bank,
    tx: Transaction,
) -> (Result<(), TransactionError>, Vec<Vec<CompiledInstruction>>) {
    let signature = tx.signatures.get(0).unwrap().clone();
    let txs = vec![tx];
    let tx_batch = bank.prepare_batch(txs.iter());
    let (mut results, _, mut inner, _transaction_logs) = bank.load_execute_and_commit_transactions(
        &tx_batch,
        MAX_PROCESSING_AGE,
        false,
        true,
        false,
        &mut ExecuteTimings::default(),
    );
    let inner_instructions = if inner.is_empty() {
        Some(vec![vec![]])
    } else {
        inner.swap_remove(0)
    };
    let result = results
        .fee_collection_results
        .swap_remove(0)
        .and_then(|_| bank.get_signature_status(&signature).unwrap());
    (
        result,
        inner_instructions.expect("cpi recording should be enabled"),
    )
}

fn execute_transactions(bank: &Bank, txs: &[Transaction]) -> Vec<ConfirmedTransaction> {
    let batch = bank.prepare_batch(txs.iter());
    let mut timings = ExecuteTimings::default();
    let mut mint_decimals = HashMap::new();
    let tx_pre_token_balances = collect_token_balances(&bank, &batch, &mut mint_decimals);
    let (
        TransactionResults {
            execution_results, ..
        },
        TransactionBalancesSet {
            pre_balances,
            post_balances,
            ..
        },
        mut inner_instructions,
        mut transaction_logs,
    ) = bank.load_execute_and_commit_transactions(
        &batch,
        std::usize::MAX,
        true,
        true,
        true,
        &mut timings,
    );
    let tx_post_token_balances = collect_token_balances(&bank, &batch, &mut mint_decimals);

    for _ in 0..(txs.len() - transaction_logs.len()) {
        transaction_logs.push(vec![]);
    }
    for _ in 0..(txs.len() - inner_instructions.len()) {
        inner_instructions.push(None);
    }

    izip!(
        txs.iter(),
        execution_results.into_iter(),
        inner_instructions.into_iter(),
        pre_balances.into_iter(),
        post_balances.into_iter(),
        tx_pre_token_balances.into_iter(),
        tx_post_token_balances.into_iter(),
        transaction_logs.into_iter(),
    )
    .map(
        |(
            tx,
            (execute_result, nonce_rollback),
            inner_instructions,
            pre_balances,
            post_balances,
            pre_token_balances,
            post_token_balances,
            log_messages,
        )| {
            let fee_calculator = nonce_rollback
                .map(|nonce_rollback| nonce_rollback.fee_calculator())
                .unwrap_or_else(|| bank.get_fee_calculator(&tx.message().recent_blockhash))
                .expect("FeeCalculator must exist");
            let fee = fee_calculator.calculate_fee(tx.message());

            let inner_instructions = inner_instructions.map(|inner_instructions| {
                inner_instructions
                    .into_iter()
                    .enumerate()
                    .map(|(index, instructions)| InnerInstructions {
                        index: index as u8,
                        instructions,
                    })
                    .filter(|i| !i.instructions.is_empty())
                    .collect()
            });

            let tx_status_meta = TransactionStatusMeta {
                status: execute_result,
                fee,
                pre_balances,
                post_balances,
                pre_token_balances: Some(pre_token_balances),
                post_token_balances: Some(post_token_balances),
                inner_instructions,
                log_messages: Some(log_messages),
                rewards: None,
            };

            ConfirmedTransaction {
                slot: bank.slot(),
                transaction: TransactionWithStatusMeta {
                    transaction: tx.clone(),
                    meta: Some(tx_status_meta),
                },
                block_time: None,
            }
        },
    )
    .collect()
}

fn print_confirmed_tx(name: &str, confirmed_tx: ConfirmedTransaction) {
    let block_time = confirmed_tx.block_time;
    let tx = confirmed_tx.transaction.transaction.clone();
    let encoded = confirmed_tx.encode(UiTransactionEncoding::JsonParsed);
    println!("EXECUTE {} (slot {})", name, encoded.slot);
    println_transaction(&tx, &encoded.transaction.meta, "  ", None, block_time);
}

#[test]
#[cfg(any(feature = "bpf_c", feature = "bpf_rust"))]
fn test_program_bpf_sanity() {
    solana_logger::setup();

    let mut programs = Vec::new();
    #[cfg(feature = "bpf_c")]
    {
        programs.extend_from_slice(&[
            ("alloc", true),
            ("bpf_to_bpf", true),
            ("float", true),
            ("multiple_static", true),
            ("noop", true),
            ("noop++", true),
            ("panic", false),
            ("relative_call", true),
            ("sanity", true),
            ("sanity++", true),
            ("secp256k1_recover", true),
            ("sha", true),
            ("struct_pass", true),
            ("struct_ret", true),
        ]);
    }
    #[cfg(feature = "bpf_rust")]
    {
        programs.extend_from_slice(&[
            ("solana_bpf_rust_128bit", true),
            ("solana_bpf_rust_alloc", true),
            ("solana_bpf_rust_custom_heap", true),
            ("solana_bpf_rust_dep_crate", true),
            ("solana_bpf_rust_external_spend", false),
            ("solana_bpf_rust_iter", true),
            ("solana_bpf_rust_many_args", true),
            ("solana_bpf_rust_membuiltins", true),
            ("solana_bpf_rust_noop", true),
            ("solana_bpf_rust_panic", false),
            ("solana_bpf_rust_param_passing", true),
            ("solana_bpf_rust_rand", true),
            ("solana_bpf_rust_sanity", true),
            ("solana_bpf_rust_secp256k1_recover", true),
            ("solana_bpf_rust_sha", true),
        ]);
    }

    for program in programs.iter() {
        println!("Test program: {:?}", program.0);

        let GenesisConfigInfo {
            genesis_config,
            mint_keypair,
            ..
        } = create_genesis_config(50);

        let mut bank = Bank::new(&genesis_config);
        let (name, id, entrypoint) = solana_bpf_loader_program!();
        bank.add_builtin(&name, id, entrypoint);
        let bank_client = BankClient::new(bank);

        // Call user program
        let program_id =
            load_bpf_program(&bank_client, &bpf_loader::id(), &mint_keypair, program.0);
        let account_metas = vec![
            AccountMeta::new(mint_keypair.pubkey(), true),
            AccountMeta::new(Keypair::new().pubkey(), false),
        ];
        let instruction = Instruction::new_with_bytes(program_id, &[1], account_metas);
        let result = bank_client.send_and_confirm_instruction(&mint_keypair, instruction);
        if program.1 {
            assert!(result.is_ok());
        } else {
            assert!(result.is_err());
        }
    }
}

#[test]
#[cfg(any(feature = "bpf_c", feature = "bpf_rust"))]
fn test_program_bpf_loader_deprecated() {
    solana_logger::setup();

    let mut programs = Vec::new();
    #[cfg(feature = "bpf_c")]
    {
        programs.extend_from_slice(&[("deprecated_loader")]);
    }
    #[cfg(feature = "bpf_rust")]
    {
        programs.extend_from_slice(&[("solana_bpf_rust_deprecated_loader")]);
    }

    for program in programs.iter() {
        println!("Test program: {:?}", program);

        let GenesisConfigInfo {
            genesis_config,
            mint_keypair,
            ..
        } = create_genesis_config(50);
        let mut bank = Bank::new(&genesis_config);
        let (name, id, entrypoint) = solana_bpf_loader_deprecated_program!();
        bank.add_builtin(&name, id, entrypoint);
        let bank_client = BankClient::new(bank);

        let program_id = load_bpf_program(
            &bank_client,
            &bpf_loader_deprecated::id(),
            &mint_keypair,
            program,
        );
        let account_metas = vec![AccountMeta::new(mint_keypair.pubkey(), true)];
        let instruction = Instruction::new_with_bytes(program_id, &[1], account_metas);
        let result = bank_client.send_and_confirm_instruction(&mint_keypair, instruction);
        assert!(result.is_ok());
    }
}

#[test]
fn test_program_bpf_duplicate_accounts() {
    solana_logger::setup();

    let mut programs = Vec::new();
    #[cfg(feature = "bpf_c")]
    {
        programs.extend_from_slice(&[("dup_accounts")]);
    }
    #[cfg(feature = "bpf_rust")]
    {
        programs.extend_from_slice(&[("solana_bpf_rust_dup_accounts")]);
    }

    for program in programs.iter() {
        println!("Test program: {:?}", program);

        let GenesisConfigInfo {
            genesis_config,
            mint_keypair,
            ..
        } = create_genesis_config(50);
        let mut bank = Bank::new(&genesis_config);
        let (name, id, entrypoint) = solana_bpf_loader_program!();
        bank.add_builtin(&name, id, entrypoint);
        let bank = Arc::new(bank);
        let bank_client = BankClient::new_shared(&bank);
        let program_id = load_bpf_program(&bank_client, &bpf_loader::id(), &mint_keypair, program);
        let payee_account = AccountSharedData::new(10, 1, &program_id);
        let payee_pubkey = solana_sdk::pubkey::new_rand();
        bank.store_account(&payee_pubkey, &payee_account);
        let account = AccountSharedData::new(10, 1, &program_id);

        let pubkey = solana_sdk::pubkey::new_rand();
        let account_metas = vec![
            AccountMeta::new(mint_keypair.pubkey(), true),
            AccountMeta::new(payee_pubkey, false),
            AccountMeta::new(pubkey, false),
            AccountMeta::new(pubkey, false),
        ];

        bank.store_account(&pubkey, &account);
        let instruction = Instruction::new_with_bytes(program_id, &[1], account_metas.clone());
        let result = bank_client.send_and_confirm_instruction(&mint_keypair, instruction);
        let data = bank_client.get_account_data(&pubkey).unwrap().unwrap();
        assert!(result.is_ok());
        assert_eq!(data[0], 1);

        bank.store_account(&pubkey, &account);
        let instruction = Instruction::new_with_bytes(program_id, &[2], account_metas.clone());
        let result = bank_client.send_and_confirm_instruction(&mint_keypair, instruction);
        let data = bank_client.get_account_data(&pubkey).unwrap().unwrap();
        assert!(result.is_ok());
        assert_eq!(data[0], 2);

        bank.store_account(&pubkey, &account);
        let instruction = Instruction::new_with_bytes(program_id, &[3], account_metas.clone());
        let result = bank_client.send_and_confirm_instruction(&mint_keypair, instruction);
        let data = bank_client.get_account_data(&pubkey).unwrap().unwrap();
        assert!(result.is_ok());
        assert_eq!(data[0], 3);

        bank.store_account(&pubkey, &account);
        let instruction = Instruction::new_with_bytes(program_id, &[4], account_metas.clone());
        let result = bank_client.send_and_confirm_instruction(&mint_keypair, instruction);
        let lamports = bank_client.get_balance(&pubkey).unwrap();
        assert!(result.is_ok());
        assert_eq!(lamports, 11);

        bank.store_account(&pubkey, &account);
        let instruction = Instruction::new_with_bytes(program_id, &[5], account_metas.clone());
        let result = bank_client.send_and_confirm_instruction(&mint_keypair, instruction);
        let lamports = bank_client.get_balance(&pubkey).unwrap();
        assert!(result.is_ok());
        assert_eq!(lamports, 12);

        bank.store_account(&pubkey, &account);
        let instruction = Instruction::new_with_bytes(program_id, &[6], account_metas.clone());
        let result = bank_client.send_and_confirm_instruction(&mint_keypair, instruction);
        let lamports = bank_client.get_balance(&pubkey).unwrap();
        assert!(result.is_ok());
        assert_eq!(lamports, 13);

        let keypair = Keypair::new();
        let pubkey = keypair.pubkey();
        let account_metas = vec![
            AccountMeta::new(mint_keypair.pubkey(), true),
            AccountMeta::new(payee_pubkey, false),
            AccountMeta::new(pubkey, false),
            AccountMeta::new_readonly(pubkey, true),
            AccountMeta::new_readonly(program_id, false),
        ];
        bank.store_account(&pubkey, &account);
        let instruction = Instruction::new_with_bytes(program_id, &[7], account_metas.clone());
        let message = Message::new(&[instruction], Some(&mint_keypair.pubkey()));
        let result = bank_client.send_and_confirm_message(&[&mint_keypair, &keypair], message);
        assert!(result.is_ok());
    }
}

#[test]
fn test_program_bpf_error_handling() {
    solana_logger::setup();

    let mut programs = Vec::new();
    #[cfg(feature = "bpf_c")]
    {
        programs.extend_from_slice(&[("error_handling")]);
    }
    #[cfg(feature = "bpf_rust")]
    {
        programs.extend_from_slice(&[("solana_bpf_rust_error_handling")]);
    }

    for program in programs.iter() {
        println!("Test program: {:?}", program);

        let GenesisConfigInfo {
            genesis_config,
            mint_keypair,
            ..
        } = create_genesis_config(50);
        let mut bank = Bank::new(&genesis_config);
        let (name, id, entrypoint) = solana_bpf_loader_program!();
        bank.add_builtin(&name, id, entrypoint);
        let bank_client = BankClient::new(bank);
        let program_id = load_bpf_program(&bank_client, &bpf_loader::id(), &mint_keypair, program);
        let account_metas = vec![AccountMeta::new(mint_keypair.pubkey(), true)];

        let instruction = Instruction::new_with_bytes(program_id, &[1], account_metas.clone());
        let result = bank_client.send_and_confirm_instruction(&mint_keypair, instruction);
        assert!(result.is_ok());

        let instruction = Instruction::new_with_bytes(program_id, &[2], account_metas.clone());
        let result = bank_client.send_and_confirm_instruction(&mint_keypair, instruction);
        assert_eq!(
            result.unwrap_err().unwrap(),
            TransactionError::InstructionError(0, InstructionError::InvalidAccountData)
        );

        let instruction = Instruction::new_with_bytes(program_id, &[3], account_metas.clone());
        let result = bank_client.send_and_confirm_instruction(&mint_keypair, instruction);
        assert_eq!(
            result.unwrap_err().unwrap(),
            TransactionError::InstructionError(0, InstructionError::Custom(0))
        );

        let instruction = Instruction::new_with_bytes(program_id, &[4], account_metas.clone());
        let result = bank_client.send_and_confirm_instruction(&mint_keypair, instruction);
        assert_eq!(
            result.unwrap_err().unwrap(),
            TransactionError::InstructionError(0, InstructionError::Custom(42))
        );

        let instruction = Instruction::new_with_bytes(program_id, &[5], account_metas.clone());
        let result = bank_client.send_and_confirm_instruction(&mint_keypair, instruction);
        let result = result.unwrap_err().unwrap();
        if TransactionError::InstructionError(0, InstructionError::InvalidInstructionData) != result
        {
            assert_eq!(
                result,
                TransactionError::InstructionError(0, InstructionError::InvalidError)
            );
        }

        let instruction = Instruction::new_with_bytes(program_id, &[6], account_metas.clone());
        let result = bank_client.send_and_confirm_instruction(&mint_keypair, instruction);
        let result = result.unwrap_err().unwrap();
        if TransactionError::InstructionError(0, InstructionError::InvalidInstructionData) != result
        {
            assert_eq!(
                result,
                TransactionError::InstructionError(0, InstructionError::InvalidError)
            );
        }

        let instruction = Instruction::new_with_bytes(program_id, &[7], account_metas.clone());
        let result = bank_client.send_and_confirm_instruction(&mint_keypair, instruction);
        let result = result.unwrap_err().unwrap();
        if TransactionError::InstructionError(0, InstructionError::InvalidInstructionData) != result
        {
            assert_eq!(
                result,
                TransactionError::InstructionError(0, InstructionError::AccountBorrowFailed)
            );
        }

        let instruction = Instruction::new_with_bytes(program_id, &[8], account_metas.clone());
        let result = bank_client.send_and_confirm_instruction(&mint_keypair, instruction);
        assert_eq!(
            result.unwrap_err().unwrap(),
            TransactionError::InstructionError(0, InstructionError::InvalidInstructionData)
        );

        let instruction = Instruction::new_with_bytes(program_id, &[9], account_metas.clone());
        let result = bank_client.send_and_confirm_instruction(&mint_keypair, instruction);
        assert_eq!(
            result.unwrap_err().unwrap(),
            TransactionError::InstructionError(0, InstructionError::MaxSeedLengthExceeded)
        );
    }
}

#[test]
fn test_program_bpf_invoke_sanity() {
    solana_logger::setup();

    const TEST_SUCCESS: u8 = 1;
    const TEST_PRIVILEGE_ESCALATION_SIGNER: u8 = 2;
    const TEST_PRIVILEGE_ESCALATION_WRITABLE: u8 = 3;
    const TEST_PPROGRAM_NOT_EXECUTABLE: u8 = 4;
    const TEST_EMPTY_ACCOUNTS_SLICE: u8 = 5;
    const TEST_CAP_SEEDS: u8 = 6;
    const TEST_CAP_SIGNERS: u8 = 7;
    const TEST_ALLOC_ACCESS_VIOLATION: u8 = 8;
    const TEST_INSTRUCTION_DATA_TOO_LARGE: u8 = 9;
    const TEST_INSTRUCTION_META_TOO_LARGE: u8 = 10;
    const TEST_RETURN_ERROR: u8 = 11;
    const TEST_PRIVILEGE_DEESCALATION_ESCALATION_SIGNER: u8 = 12;
    const TEST_PRIVILEGE_DEESCALATION_ESCALATION_WRITABLE: u8 = 13;
    const TEST_WRITABLE_DEESCALATION_WRITABLE: u8 = 14;
    const TEST_NESTED_INVOKE_TOO_DEEP: u8 = 15;

    #[allow(dead_code)]
    #[derive(Debug)]
    enum Languages {
        C,
        Rust,
    }
    let mut programs = Vec::new();
    #[cfg(feature = "bpf_c")]
    {
        programs.push((Languages::C, "invoke", "invoked", "noop"));
    }
    #[cfg(feature = "bpf_rust")]
    {
        programs.push((
            Languages::Rust,
            "solana_bpf_rust_invoke",
            "solana_bpf_rust_invoked",
            "solana_bpf_rust_noop",
        ));
    }
    for program in programs.iter() {
        println!("Test program: {:?}", program);

        let GenesisConfigInfo {
            genesis_config,
            mint_keypair,
            ..
        } = create_genesis_config(50);
        let mut bank = Bank::new(&genesis_config);
        let (name, id, entrypoint) = solana_bpf_loader_program!();
        bank.add_builtin(&name, id, entrypoint);
        let bank = Arc::new(bank);
        let bank_client = BankClient::new_shared(&bank);

        let invoke_program_id =
            load_bpf_program(&bank_client, &bpf_loader::id(), &mint_keypair, program.1);
        let invoked_program_id =
            load_bpf_program(&bank_client, &bpf_loader::id(), &mint_keypair, program.2);
        let noop_program_id =
            load_bpf_program(&bank_client, &bpf_loader::id(), &mint_keypair, program.3);

        let argument_keypair = Keypair::new();
        let account = AccountSharedData::new(42, 100, &invoke_program_id);
        bank.store_account(&argument_keypair.pubkey(), &account);

        let invoked_argument_keypair = Keypair::new();
        let account = AccountSharedData::new(10, 10, &invoked_program_id);
        bank.store_account(&invoked_argument_keypair.pubkey(), &account);

        let from_keypair = Keypair::new();
        let account = AccountSharedData::new(84, 0, &solana_sdk::system_program::id());
        bank.store_account(&from_keypair.pubkey(), &account);

        let (derived_key1, bump_seed1) =
            Pubkey::find_program_address(&[b"You pass butter"], &invoke_program_id);
        let (derived_key2, bump_seed2) =
            Pubkey::find_program_address(&[b"Lil'", b"Bits"], &invoked_program_id);
        let (derived_key3, bump_seed3) =
            Pubkey::find_program_address(&[derived_key2.as_ref()], &invoked_program_id);

        let mint_pubkey = mint_keypair.pubkey();
        let account_metas = vec![
            AccountMeta::new(mint_pubkey, true),
            AccountMeta::new(argument_keypair.pubkey(), true),
            AccountMeta::new_readonly(invoked_program_id, false),
            AccountMeta::new(invoked_argument_keypair.pubkey(), true),
            AccountMeta::new_readonly(invoked_program_id, false),
            AccountMeta::new(argument_keypair.pubkey(), true),
            AccountMeta::new(derived_key1, false),
            AccountMeta::new(derived_key2, false),
            AccountMeta::new_readonly(derived_key3, false),
            AccountMeta::new_readonly(solana_sdk::system_program::id(), false),
            AccountMeta::new(from_keypair.pubkey(), true),
        ];

        // success cases

        let instruction = Instruction::new_with_bytes(
            invoke_program_id,
            &[TEST_SUCCESS, bump_seed1, bump_seed2, bump_seed3],
            account_metas.clone(),
        );
        let noop_instruction = Instruction::new_with_bytes(noop_program_id, &[], vec![]);
        let message = Message::new(&[instruction, noop_instruction], Some(&mint_pubkey));
        let tx = Transaction::new(
            &[
                &mint_keypair,
                &argument_keypair,
                &invoked_argument_keypair,
                &from_keypair,
            ],
            message.clone(),
            bank.last_blockhash(),
        );
        let (result, inner_instructions) = process_transaction_and_record_inner(&bank, tx);
        assert!(result.is_ok());

        let invoked_programs: Vec<Pubkey> = inner_instructions[0]
            .iter()
            .map(|ix| message.account_keys[ix.program_id_index as usize].clone())
            .collect();
        let expected_invoked_programs = match program.0 {
            Languages::C => vec![
                solana_sdk::system_program::id(),
                solana_sdk::system_program::id(),
                invoked_program_id.clone(),
                invoked_program_id.clone(),
                invoked_program_id.clone(),
                invoked_program_id.clone(),
                invoked_program_id.clone(),
                invoked_program_id.clone(),
                invoked_program_id.clone(),
                invoked_program_id.clone(),
                invoked_program_id.clone(),
                invoked_program_id.clone(),
                invoked_program_id.clone(),
                invoked_program_id.clone(),
                invoked_program_id.clone(),
                invoked_program_id.clone(),
                invoked_program_id.clone(),
            ],
            Languages::Rust => vec![
                solana_sdk::system_program::id(),
                solana_sdk::system_program::id(),
                invoked_program_id.clone(),
                invoked_program_id.clone(),
                invoked_program_id.clone(),
                invoked_program_id.clone(),
                invoked_program_id.clone(),
                invoked_program_id.clone(),
                invoked_program_id.clone(),
                invoked_program_id.clone(),
                invoked_program_id.clone(),
                invoked_program_id.clone(),
                invoked_program_id.clone(),
                invoked_program_id.clone(),
                invoked_program_id.clone(),
                invoked_program_id.clone(),
                invoked_program_id.clone(),
                invoked_program_id.clone(),
                invoked_program_id.clone(),
                invoked_program_id.clone(),
                invoked_program_id.clone(),
                solana_sdk::system_program::id(),
            ],
        };
        assert_eq!(invoked_programs.len(), expected_invoked_programs.len());
        assert_eq!(invoked_programs, expected_invoked_programs);
        let no_invoked_programs: Vec<Pubkey> = inner_instructions[1]
            .iter()
            .map(|ix| message.account_keys[ix.program_id_index as usize].clone())
            .collect();
        assert_eq!(no_invoked_programs.len(), 0);

        // failure cases

        let do_invoke_failure_test_local =
            |test: u8, expected_error: TransactionError, expected_invoked_programs: &[Pubkey]| {
                println!("Running failure test #{:?}", test);
                let instruction_data = &[test, bump_seed1, bump_seed2, bump_seed3];
                let signers = vec![
                    &mint_keypair,
                    &argument_keypair,
                    &invoked_argument_keypair,
                    &from_keypair,
                ];
                let instruction = Instruction::new_with_bytes(
                    invoke_program_id,
                    instruction_data,
                    account_metas.clone(),
                );
                let message = Message::new(&[instruction], Some(&mint_pubkey));
                let tx = Transaction::new(&signers, message.clone(), bank.last_blockhash());
                let (result, inner_instructions) = process_transaction_and_record_inner(&bank, tx);
                let invoked_programs: Vec<Pubkey> = inner_instructions[0]
                    .iter()
                    .map(|ix| message.account_keys[ix.program_id_index as usize].clone())
                    .collect();
                assert_eq!(result.unwrap_err(), expected_error);
                assert_eq!(invoked_programs, expected_invoked_programs);
            };

        do_invoke_failure_test_local(
            TEST_PRIVILEGE_ESCALATION_SIGNER,
            TransactionError::InstructionError(0, InstructionError::PrivilegeEscalation),
            &[invoked_program_id.clone()],
        );

        do_invoke_failure_test_local(
            TEST_PRIVILEGE_ESCALATION_WRITABLE,
            TransactionError::InstructionError(0, InstructionError::PrivilegeEscalation),
            &[invoked_program_id.clone()],
        );

        do_invoke_failure_test_local(
            TEST_PPROGRAM_NOT_EXECUTABLE,
            TransactionError::InstructionError(0, InstructionError::AccountNotExecutable),
            &[],
        );

        do_invoke_failure_test_local(
            TEST_EMPTY_ACCOUNTS_SLICE,
            TransactionError::InstructionError(0, InstructionError::MissingAccount),
            &[],
        );

        do_invoke_failure_test_local(
            TEST_CAP_SEEDS,
            TransactionError::InstructionError(0, InstructionError::MaxSeedLengthExceeded),
            &[],
        );

        do_invoke_failure_test_local(
            TEST_CAP_SIGNERS,
            TransactionError::InstructionError(0, InstructionError::ProgramFailedToComplete),
            &[],
        );

        do_invoke_failure_test_local(
            TEST_INSTRUCTION_DATA_TOO_LARGE,
            TransactionError::InstructionError(0, InstructionError::ProgramFailedToComplete),
            &[],
        );

        do_invoke_failure_test_local(
            TEST_INSTRUCTION_META_TOO_LARGE,
            TransactionError::InstructionError(0, InstructionError::ProgramFailedToComplete),
            &[],
        );

        do_invoke_failure_test_local(
            TEST_RETURN_ERROR,
            TransactionError::InstructionError(0, InstructionError::Custom(42)),
            &[invoked_program_id.clone()],
        );

        do_invoke_failure_test_local(
            TEST_PRIVILEGE_DEESCALATION_ESCALATION_SIGNER,
            TransactionError::InstructionError(0, InstructionError::PrivilegeEscalation),
            &[invoked_program_id.clone()],
        );

        do_invoke_failure_test_local(
            TEST_PRIVILEGE_DEESCALATION_ESCALATION_WRITABLE,
            TransactionError::InstructionError(0, InstructionError::PrivilegeEscalation),
            &[invoked_program_id.clone()],
        );

        do_invoke_failure_test_local(
            TEST_WRITABLE_DEESCALATION_WRITABLE,
            TransactionError::InstructionError(0, InstructionError::ReadonlyDataModified),
            &[invoked_program_id.clone()],
        );

        do_invoke_failure_test_local(
            TEST_NESTED_INVOKE_TOO_DEEP,
            TransactionError::InstructionError(0, InstructionError::CallDepth),
            &[
                invoked_program_id.clone(),
                invoked_program_id.clone(),
                invoked_program_id.clone(),
                invoked_program_id.clone(),
                invoked_program_id.clone(),
            ],
        );

        // Check resulting state

        assert_eq!(43, bank.get_balance(&derived_key1));
        let account = bank.get_account(&derived_key1).unwrap();
        assert_eq!(&invoke_program_id, account.owner());
        assert_eq!(
            MAX_PERMITTED_DATA_INCREASE,
            bank.get_account(&derived_key1).unwrap().data().len()
        );
        for i in 0..20 {
            assert_eq!(i as u8, account.data()[i]);
        }

        // Attempt to realloc into unauthorized address space
        let account = AccountSharedData::new(84, 0, &solana_sdk::system_program::id());
        bank.store_account(&from_keypair.pubkey(), &account);
        bank.store_account(&derived_key1, &AccountSharedData::default());
        let instruction = Instruction::new_with_bytes(
            invoke_program_id,
            &[
                TEST_ALLOC_ACCESS_VIOLATION,
                bump_seed1,
                bump_seed2,
                bump_seed3,
            ],
            account_metas.clone(),
        );
        let message = Message::new(&[instruction], Some(&mint_pubkey));
        let tx = Transaction::new(
            &[
                &mint_keypair,
                &argument_keypair,
                &invoked_argument_keypair,
                &from_keypair,
            ],
            message.clone(),
            bank.last_blockhash(),
        );
        let (result, inner_instructions) = process_transaction_and_record_inner(&bank, tx);
        let invoked_programs: Vec<Pubkey> = inner_instructions[0]
            .iter()
            .map(|ix| message.account_keys[ix.program_id_index as usize].clone())
            .collect();
        assert_eq!(invoked_programs, vec![solana_sdk::system_program::id()]);
        assert_eq!(
            result.unwrap_err(),
            TransactionError::InstructionError(0, InstructionError::ProgramFailedToComplete)
        );
    }
}

#[cfg(feature = "bpf_rust")]
#[test]
fn test_program_bpf_program_id_spoofing() {
    let GenesisConfigInfo {
        genesis_config,
        mint_keypair,
        ..
    } = create_genesis_config(50);
    let mut bank = Bank::new(&genesis_config);
    let (name, id, entrypoint) = solana_bpf_loader_program!();
    bank.add_builtin(&name, id, entrypoint);
    let bank = Arc::new(bank);
    let bank_client = BankClient::new_shared(&bank);

    let malicious_swap_pubkey = load_bpf_program(
        &bank_client,
        &bpf_loader::id(),
        &mint_keypair,
        "solana_bpf_rust_spoof1",
    );
    let malicious_system_pubkey = load_bpf_program(
        &bank_client,
        &bpf_loader::id(),
        &mint_keypair,
        "solana_bpf_rust_spoof1_system",
    );

    let from_pubkey = Pubkey::new_unique();
    let account = AccountSharedData::new(10, 0, &solana_sdk::system_program::id());
    bank.store_account(&from_pubkey, &account);

    let to_pubkey = Pubkey::new_unique();
    let account = AccountSharedData::new(0, 0, &solana_sdk::system_program::id());
    bank.store_account(&to_pubkey, &account);

    let account_metas = vec![
        AccountMeta::new_readonly(solana_sdk::system_program::id(), false),
        AccountMeta::new_readonly(malicious_system_pubkey, false),
        AccountMeta::new(from_pubkey, false),
        AccountMeta::new(to_pubkey, false),
    ];

    let instruction =
        Instruction::new_with_bytes(malicious_swap_pubkey, &[], account_metas.clone());
    let result = bank_client.send_and_confirm_instruction(&mint_keypair, instruction);
    assert_eq!(
        result.unwrap_err().unwrap(),
        TransactionError::InstructionError(0, InstructionError::MissingRequiredSignature)
    );
    assert_eq!(10, bank.get_balance(&from_pubkey));
    assert_eq!(0, bank.get_balance(&to_pubkey));
}

#[cfg(feature = "bpf_rust")]
#[test]
fn test_program_bpf_caller_has_access_to_cpi_program() {
    let GenesisConfigInfo {
        genesis_config,
        mint_keypair,
        ..
    } = create_genesis_config(50);
    let mut bank = Bank::new(&genesis_config);
    let (name, id, entrypoint) = solana_bpf_loader_program!();
    bank.add_builtin(&name, id, entrypoint);
    let bank = Arc::new(bank);
    let bank_client = BankClient::new_shared(&bank);

    let caller_pubkey = load_bpf_program(
        &bank_client,
        &bpf_loader::id(),
        &mint_keypair,
        "solana_bpf_rust_caller_access",
    );
    let caller2_pubkey = load_bpf_program(
        &bank_client,
        &bpf_loader::id(),
        &mint_keypair,
        "solana_bpf_rust_caller_access",
    );
    let account_metas = vec![
        AccountMeta::new_readonly(caller_pubkey, false),
        AccountMeta::new_readonly(caller2_pubkey, false),
    ];
    let instruction = Instruction::new_with_bytes(caller_pubkey, &[1], account_metas.clone());
    let result = bank_client.send_and_confirm_instruction(&mint_keypair, instruction);
    assert_eq!(
        result.unwrap_err().unwrap(),
        TransactionError::InstructionError(0, InstructionError::MissingAccount)
    );
}

#[cfg(feature = "bpf_rust")]
#[test]
fn test_program_bpf_ro_modify() {
    solana_logger::setup();

    let GenesisConfigInfo {
        genesis_config,
        mint_keypair,
        ..
    } = create_genesis_config(50);
    let mut bank = Bank::new(&genesis_config);
    let (name, id, entrypoint) = solana_bpf_loader_program!();
    bank.add_builtin(&name, id, entrypoint);
    let bank = Arc::new(bank);
    let bank_client = BankClient::new_shared(&bank);

    let program_pubkey = load_bpf_program(
        &bank_client,
        &bpf_loader::id(),
        &mint_keypair,
        "solana_bpf_rust_ro_modify",
    );

    let test_keypair = Keypair::new();
    let account = AccountSharedData::new(10, 0, &solana_sdk::system_program::id());
    bank.store_account(&test_keypair.pubkey(), &account);

    let account_metas = vec![
        AccountMeta::new_readonly(solana_sdk::system_program::id(), false),
        AccountMeta::new(test_keypair.pubkey(), true),
    ];

    let instruction = Instruction::new_with_bytes(program_pubkey, &[1], account_metas.clone());
    let message = Message::new(&[instruction], Some(&mint_keypair.pubkey()));
    let result = bank_client.send_and_confirm_message(&[&mint_keypair, &test_keypair], message);
    assert_eq!(
        result.unwrap_err().unwrap(),
        TransactionError::InstructionError(0, InstructionError::ProgramFailedToComplete)
    );

    let instruction = Instruction::new_with_bytes(program_pubkey, &[3], account_metas.clone());
    let message = Message::new(&[instruction], Some(&mint_keypair.pubkey()));
    let result = bank_client.send_and_confirm_message(&[&mint_keypair, &test_keypair], message);
    assert_eq!(
        result.unwrap_err().unwrap(),
        TransactionError::InstructionError(0, InstructionError::ProgramFailedToComplete)
    );

    let instruction = Instruction::new_with_bytes(program_pubkey, &[4], account_metas.clone());
    let message = Message::new(&[instruction], Some(&mint_keypair.pubkey()));
    let result = bank_client.send_and_confirm_message(&[&mint_keypair, &test_keypair], message);
    assert_eq!(
        result.unwrap_err().unwrap(),
        TransactionError::InstructionError(0, InstructionError::ProgramFailedToComplete)
    );
}

#[cfg(feature = "bpf_rust")]
#[test]
fn test_program_bpf_call_depth() {
    use solana_sdk::process_instruction::BpfComputeBudget;

    solana_logger::setup();

    println!("Test program: solana_bpf_rust_call_depth");

    let GenesisConfigInfo {
        genesis_config,
        mint_keypair,
        ..
    } = create_genesis_config(50);
    let mut bank = Bank::new(&genesis_config);
    let (name, id, entrypoint) = solana_bpf_loader_program!();
    bank.add_builtin(&name, id, entrypoint);
    let bank_client = BankClient::new(bank);
    let program_id = load_bpf_program(
        &bank_client,
        &bpf_loader::id(),
        &mint_keypair,
        "solana_bpf_rust_call_depth",
    );

    let instruction = Instruction::new_with_bincode(
        program_id,
        &(BpfComputeBudget::default().max_call_depth - 1),
        vec![],
    );
    let result = bank_client.send_and_confirm_instruction(&mint_keypair, instruction);
    assert!(result.is_ok());

    let instruction = Instruction::new_with_bincode(
        program_id,
        &BpfComputeBudget::default().max_call_depth,
        vec![],
    );
    let result = bank_client.send_and_confirm_instruction(&mint_keypair, instruction);
    assert!(result.is_err());
}

#[test]
fn assert_instruction_count() {
    solana_logger::setup();

    let mut programs = Vec::new();
    #[cfg(feature = "bpf_c")]
    {
        programs.extend_from_slice(&[
            ("alloc", 1137),
            ("bpf_to_bpf", 13),
            ("multiple_static", 8),
            ("noop", 5),
            ("noop++", 5),
            ("relative_call", 10),
            ("sanity", 169),
            ("sanity++", 168),
            ("secp256k1_recover", 357),
            ("sha", 1040),
            ("struct_pass", 8),
            ("struct_ret", 22),
        ]);
    }
    #[cfg(feature = "bpf_rust")]
    {
        programs.extend_from_slice(&[
            ("solana_bpf_rust_128bit", 584),
            ("solana_bpf_rust_alloc", 7082),
            ("solana_bpf_rust_custom_heap", 522),
            ("solana_bpf_rust_dep_crate", 2),
            ("solana_bpf_rust_external_spend", 504),
            ("solana_bpf_rust_iter", 724),
            ("solana_bpf_rust_many_args", 233),
            ("solana_bpf_rust_mem", 3119),
            ("solana_bpf_rust_membuiltins", 4065),
            ("solana_bpf_rust_noop", 478),
            ("solana_bpf_rust_param_passing", 46),
            ("solana_bpf_rust_rand", 481),
<<<<<<< HEAD
            ("solana_bpf_rust_sanity", 880),
            ("solana_bpf_rust_secp256k1_recover", 307),
            ("solana_bpf_rust_sha", 32333),
=======
            ("solana_bpf_rust_sanity", 873),
            ("solana_bpf_rust_sha", 32295),
>>>>>>> f2a25812
        ]);
    }

    let mut passed = true;
    println!("\n  {:30} expected actual  diff", "BPF program");
    for program in programs.iter() {
        let program_id = solana_sdk::pubkey::new_rand();
        let key = solana_sdk::pubkey::new_rand();
        let mut account = RefCell::new(AccountSharedData::default());
        let parameter_accounts = vec![KeyedAccount::new(&key, false, &mut account)];
        let count = run_program(program.0, &program_id, parameter_accounts, &[]).unwrap();
        let diff: i64 = count as i64 - program.1 as i64;
        println!(
            "  {:30} {:8} {:6} {:+5} ({:+3.0}%)",
            program.0,
            program.1,
            count,
            diff,
            100.0_f64 * count as f64 / program.1 as f64 - 100.0_f64,
        );
        if count > program.1 {
            passed = false;
        }
    }
    assert!(passed);
}

#[cfg(any(feature = "bpf_rust"))]
#[test]
fn test_program_bpf_instruction_introspection() {
    solana_logger::setup();

    let GenesisConfigInfo {
        genesis_config,
        mint_keypair,
        ..
    } = create_genesis_config(50_000);
    let mut bank = Bank::new(&genesis_config);

    let (name, id, entrypoint) = solana_bpf_loader_program!();
    bank.add_builtin(&name, id, entrypoint);
    let bank = Arc::new(bank);
    let bank_client = BankClient::new_shared(&bank);

    let program_id = load_bpf_program(
        &bank_client,
        &bpf_loader::id(),
        &mint_keypair,
        "solana_bpf_rust_instruction_introspection",
    );

    // Passing transaction
    let account_metas = vec![AccountMeta::new_readonly(
        solana_sdk::sysvar::instructions::id(),
        false,
    )];
    let instruction0 = Instruction::new_with_bytes(program_id, &[0u8, 0u8], account_metas.clone());
    let instruction1 = Instruction::new_with_bytes(program_id, &[0u8, 1u8], account_metas.clone());
    let instruction2 = Instruction::new_with_bytes(program_id, &[0u8, 2u8], account_metas);
    let message = Message::new(
        &[instruction0, instruction1, instruction2],
        Some(&mint_keypair.pubkey()),
    );
    let result = bank_client.send_and_confirm_message(&[&mint_keypair], message);
    assert!(result.is_ok());

    // writable special instructions11111 key, should not be allowed
    let account_metas = vec![AccountMeta::new(
        solana_sdk::sysvar::instructions::id(),
        false,
    )];
    let instruction = Instruction::new_with_bytes(program_id, &[0], account_metas);
    let result = bank_client.send_and_confirm_instruction(&mint_keypair, instruction);
    assert_eq!(
        result.unwrap_err().unwrap(),
        // sysvar write locks are demoted to read only. So this will no longer
        // cause InvalidAccountIndex error.
        TransactionError::InstructionError(0, InstructionError::ProgramFailedToComplete),
    );

    // No accounts, should error
    let instruction = Instruction::new_with_bytes(program_id, &[0], vec![]);
    let result = bank_client.send_and_confirm_instruction(&mint_keypair, instruction);
    assert!(result.is_err());
    assert_eq!(
        result.unwrap_err().unwrap(),
        TransactionError::InstructionError(
            0,
            solana_sdk::instruction::InstructionError::NotEnoughAccountKeys
        )
    );
    assert!(bank
        .get_account(&solana_sdk::sysvar::instructions::id())
        .is_none());
}

#[cfg(feature = "bpf_rust")]
#[test]
fn test_program_bpf_test_use_latest_executor() {
    use solana_sdk::{loader_instruction, system_instruction};

    solana_logger::setup();

    let GenesisConfigInfo {
        genesis_config,
        mint_keypair,
        ..
    } = create_genesis_config(50);
    let mut bank = Bank::new(&genesis_config);
    let (name, id, entrypoint) = solana_bpf_loader_program!();
    bank.add_builtin(&name, id, entrypoint);
    let bank_client = BankClient::new(bank);
    let panic_id = load_bpf_program(
        &bank_client,
        &bpf_loader::id(),
        &mint_keypair,
        "solana_bpf_rust_panic",
    );

    let program_keypair = Keypair::new();

    // Write the panic program into the program account
    let elf = read_bpf_program("solana_bpf_rust_panic");
    let message = Message::new(
        &[system_instruction::create_account(
            &mint_keypair.pubkey(),
            &program_keypair.pubkey(),
            1,
            elf.len() as u64 * 2,
            &bpf_loader::id(),
        )],
        Some(&mint_keypair.pubkey()),
    );
    assert!(bank_client
        .send_and_confirm_message(&[&mint_keypair, &program_keypair], message)
        .is_ok());
    write_bpf_program(
        &bank_client,
        &bpf_loader::id(),
        &mint_keypair,
        &program_keypair,
        &elf,
    );

    // Finalize the panic program, but fail the tx
    let message = Message::new(
        &[
            loader_instruction::finalize(&program_keypair.pubkey(), &bpf_loader::id()),
            Instruction::new_with_bytes(panic_id, &[0], vec![]),
        ],
        Some(&mint_keypair.pubkey()),
    );
    assert!(bank_client
        .send_and_confirm_message(&[&mint_keypair, &program_keypair], message)
        .is_err());

    // Write the noop program into the same program account
    let elf = read_bpf_program("solana_bpf_rust_noop");
    write_bpf_program(
        &bank_client,
        &bpf_loader::id(),
        &mint_keypair,
        &program_keypair,
        &elf,
    );

    // Finalize the noop program
    let message = Message::new(
        &[loader_instruction::finalize(
            &program_keypair.pubkey(),
            &bpf_loader::id(),
        )],
        Some(&mint_keypair.pubkey()),
    );
    assert!(bank_client
        .send_and_confirm_message(&[&mint_keypair, &program_keypair], message)
        .is_ok());

    // Call the noop program, should get noop not panic
    let message = Message::new(
        &[Instruction::new_with_bytes(
            program_keypair.pubkey(),
            &[0],
            vec![],
        )],
        Some(&mint_keypair.pubkey()),
    );
    assert!(bank_client
        .send_and_confirm_message(&[&mint_keypair], message)
        .is_ok());
}

#[ignore] // Invoking BPF loaders from CPI not allowed
#[cfg(feature = "bpf_rust")]
#[test]
fn test_program_bpf_test_use_latest_executor2() {
    use solana_sdk::{loader_instruction, system_instruction};

    solana_logger::setup();

    let GenesisConfigInfo {
        genesis_config,
        mint_keypair,
        ..
    } = create_genesis_config(50);
    let mut bank = Bank::new(&genesis_config);
    let (name, id, entrypoint) = solana_bpf_loader_program!();
    bank.add_builtin(&name, id, entrypoint);
    let bank_client = BankClient::new(bank);
    let invoke_and_error = load_bpf_program(
        &bank_client,
        &bpf_loader::id(),
        &mint_keypair,
        "solana_bpf_rust_invoke_and_error",
    );
    let invoke_and_ok = load_bpf_program(
        &bank_client,
        &bpf_loader::id(),
        &mint_keypair,
        "solana_bpf_rust_invoke_and_ok",
    );

    let program_keypair = Keypair::new();

    // Write the panic program into the program account
    let elf = read_bpf_program("solana_bpf_rust_panic");
    let message = Message::new(
        &[system_instruction::create_account(
            &mint_keypair.pubkey(),
            &program_keypair.pubkey(),
            1,
            elf.len() as u64 * 2,
            &bpf_loader::id(),
        )],
        Some(&mint_keypair.pubkey()),
    );
    assert!(bank_client
        .send_and_confirm_message(&[&mint_keypair, &program_keypair], message)
        .is_ok());
    write_bpf_program(
        &bank_client,
        &bpf_loader::id(),
        &mint_keypair,
        &program_keypair,
        &elf,
    );

    // - invoke finalize and return error, swallow error
    let mut instruction =
        loader_instruction::finalize(&program_keypair.pubkey(), &bpf_loader::id());
    instruction.accounts.insert(
        0,
        AccountMeta {
            is_signer: false,
            is_writable: false,
            pubkey: instruction.program_id,
        },
    );
    instruction.program_id = invoke_and_ok;
    instruction.accounts.insert(
        0,
        AccountMeta {
            is_signer: false,
            is_writable: false,
            pubkey: invoke_and_error,
        },
    );
    let message = Message::new(&[instruction], Some(&mint_keypair.pubkey()));
    assert!(bank_client
        .send_and_confirm_message(&[&mint_keypair, &program_keypair], message)
        .is_ok());

    // invoke program, verify not found
    let message = Message::new(
        &[Instruction::new_with_bytes(
            program_keypair.pubkey(),
            &[0],
            vec![],
        )],
        Some(&mint_keypair.pubkey()),
    );
    assert_eq!(
        bank_client
            .send_and_confirm_message(&[&mint_keypair], message)
            .unwrap_err()
            .unwrap(),
        TransactionError::InvalidProgramForExecution
    );

    // Write the noop program into the same program account
    let elf = read_bpf_program("solana_bpf_rust_noop");
    write_bpf_program(
        &bank_client,
        &bpf_loader::id(),
        &mint_keypair,
        &program_keypair,
        &elf,
    );

    // Finalize the noop program
    let message = Message::new(
        &[loader_instruction::finalize(
            &program_keypair.pubkey(),
            &bpf_loader::id(),
        )],
        Some(&mint_keypair.pubkey()),
    );
    assert!(bank_client
        .send_and_confirm_message(&[&mint_keypair, &program_keypair], message)
        .is_ok());

    // Call the program, should get noop, not panic
    let message = Message::new(
        &[Instruction::new_with_bytes(
            program_keypair.pubkey(),
            &[0],
            vec![],
        )],
        Some(&mint_keypair.pubkey()),
    );
    assert!(bank_client
        .send_and_confirm_message(&[&mint_keypair], message)
        .is_ok());
}

#[cfg(feature = "bpf_rust")]
#[test]
fn test_program_bpf_upgrade() {
    solana_logger::setup();

    let GenesisConfigInfo {
        genesis_config,
        mint_keypair,
        ..
    } = create_genesis_config(50);
    let mut bank = Bank::new(&genesis_config);
    let (name, id, entrypoint) = solana_bpf_loader_upgradeable_program!();
    bank.add_builtin(&name, id, entrypoint);
    let bank_client = BankClient::new(bank);

    // Deploy upgrade program
    let buffer_keypair = Keypair::new();
    let program_keypair = Keypair::new();
    let program_id = program_keypair.pubkey();
    let authority_keypair = Keypair::new();
    load_upgradeable_bpf_program(
        &bank_client,
        &mint_keypair,
        &buffer_keypair,
        &program_keypair,
        &authority_keypair,
        "solana_bpf_rust_upgradeable",
    );

    let mut instruction = Instruction::new_with_bytes(
        program_id,
        &[0],
        vec![
            AccountMeta::new(program_id.clone(), false),
            AccountMeta::new(clock::id(), false),
            AccountMeta::new(fees::id(), false),
        ],
    );

    // Call upgrade program
    let result = bank_client.send_and_confirm_instruction(&mint_keypair, instruction.clone());
    assert_eq!(
        result.unwrap_err().unwrap(),
        TransactionError::InstructionError(0, InstructionError::Custom(42))
    );

    // Upgrade program
    let buffer_keypair = Keypair::new();
    upgrade_bpf_program(
        &bank_client,
        &mint_keypair,
        &buffer_keypair,
        &program_id,
        &authority_keypair,
        "solana_bpf_rust_upgraded",
    );

    // Call upgraded program
    instruction.data[0] += 1;
    let result = bank_client.send_and_confirm_instruction(&mint_keypair, instruction.clone());
    assert_eq!(
        result.unwrap_err().unwrap(),
        TransactionError::InstructionError(0, InstructionError::Custom(43))
    );

    // Set a new authority
    let new_authority_keypair = Keypair::new();
    set_upgrade_authority(
        &bank_client,
        &mint_keypair,
        &program_id,
        &authority_keypair,
        Some(&new_authority_keypair.pubkey()),
    );

    // Upgrade back to the original program
    let buffer_keypair = Keypair::new();
    upgrade_bpf_program(
        &bank_client,
        &mint_keypair,
        &buffer_keypair,
        &program_id,
        &new_authority_keypair,
        "solana_bpf_rust_upgradeable",
    );

    // Call original program
    instruction.data[0] += 1;
    let result = bank_client.send_and_confirm_instruction(&mint_keypair, instruction);
    assert_eq!(
        result.unwrap_err().unwrap(),
        TransactionError::InstructionError(0, InstructionError::Custom(42))
    );
}

#[cfg(feature = "bpf_rust")]
#[test]
fn test_program_bpf_upgrade_and_invoke_in_same_tx() {
    solana_logger::setup();

    let GenesisConfigInfo {
        genesis_config,
        mint_keypair,
        ..
    } = create_genesis_config(50);
    let mut bank = Bank::new(&genesis_config);
    let (name, id, entrypoint) = solana_bpf_loader_upgradeable_program!();
    bank.add_builtin(&name, id, entrypoint);
    let bank = Arc::new(bank);
    let bank_client = BankClient::new_shared(&bank);

    // Deploy upgrade program
    let buffer_keypair = Keypair::new();
    let program_keypair = Keypair::new();
    let program_id = program_keypair.pubkey();
    let authority_keypair = Keypair::new();
    load_upgradeable_bpf_program(
        &bank_client,
        &mint_keypair,
        &buffer_keypair,
        &program_keypair,
        &authority_keypair,
        "solana_bpf_rust_noop",
    );

    let invoke_instruction = Instruction::new_with_bytes(
        program_id,
        &[0],
        vec![
            AccountMeta::new(program_id.clone(), false),
            AccountMeta::new(clock::id(), false),
            AccountMeta::new(fees::id(), false),
        ],
    );

    // Call upgradeable program
    let result =
        bank_client.send_and_confirm_instruction(&mint_keypair, invoke_instruction.clone());
    assert!(result.is_ok());

    // Prepare for upgrade
    let buffer_keypair = Keypair::new();
    load_upgradeable_buffer(
        &bank_client,
        &mint_keypair,
        &buffer_keypair,
        &authority_keypair,
        "solana_bpf_rust_panic",
    );

    // Invoke, then upgrade the program, and then invoke again in same tx
    let message = Message::new(
        &[
            invoke_instruction.clone(),
            bpf_loader_upgradeable::upgrade(
                &program_id,
                &buffer_keypair.pubkey(),
                &authority_keypair.pubkey(),
                &mint_keypair.pubkey(),
            ),
            invoke_instruction,
        ],
        Some(&mint_keypair.pubkey()),
    );
    let tx = Transaction::new(
        &[&mint_keypair, &authority_keypair],
        message.clone(),
        bank.last_blockhash(),
    );
    let (result, _) = process_transaction_and_record_inner(&bank, tx);
    assert_eq!(
        result.unwrap_err(),
        TransactionError::InstructionError(2, InstructionError::ProgramFailedToComplete)
    );
}

#[cfg(feature = "bpf_rust")]
#[test]
fn test_program_bpf_invoke_upgradeable_via_cpi() {
    solana_logger::setup();

    let GenesisConfigInfo {
        genesis_config,
        mint_keypair,
        ..
    } = create_genesis_config(50);
    let mut bank = Bank::new(&genesis_config);
    let (name, id, entrypoint) = solana_bpf_loader_program!();
    bank.add_builtin(&name, id, entrypoint);
    let (name, id, entrypoint) = solana_bpf_loader_upgradeable_program!();
    bank.add_builtin(&name, id, entrypoint);
    let bank_client = BankClient::new(bank);
    let invoke_and_return = load_bpf_program(
        &bank_client,
        &bpf_loader::id(),
        &mint_keypair,
        "solana_bpf_rust_invoke_and_return",
    );

    // Deploy upgradeable program
    let buffer_keypair = Keypair::new();
    let program_keypair = Keypair::new();
    let program_id = program_keypair.pubkey();
    let authority_keypair = Keypair::new();
    load_upgradeable_bpf_program(
        &bank_client,
        &mint_keypair,
        &buffer_keypair,
        &program_keypair,
        &authority_keypair,
        "solana_bpf_rust_upgradeable",
    );

    let mut instruction = Instruction::new_with_bytes(
        invoke_and_return,
        &[0],
        vec![
            AccountMeta::new(program_id, false),
            AccountMeta::new(program_id, false),
            AccountMeta::new(clock::id(), false),
            AccountMeta::new(fees::id(), false),
        ],
    );

    // Call invoker program to invoke the upgradeable program
    instruction.data[0] += 1;
    let result = bank_client.send_and_confirm_instruction(&mint_keypair, instruction.clone());
    assert_eq!(
        result.unwrap_err().unwrap(),
        TransactionError::InstructionError(0, InstructionError::Custom(42))
    );

    // Upgrade program
    let buffer_keypair = Keypair::new();
    upgrade_bpf_program(
        &bank_client,
        &mint_keypair,
        &buffer_keypair,
        &program_id,
        &authority_keypair,
        "solana_bpf_rust_upgraded",
    );

    // Call the upgraded program
    instruction.data[0] += 1;
    let result = bank_client.send_and_confirm_instruction(&mint_keypair, instruction.clone());
    assert_eq!(
        result.unwrap_err().unwrap(),
        TransactionError::InstructionError(0, InstructionError::Custom(43))
    );

    // Set a new authority
    let new_authority_keypair = Keypair::new();
    set_upgrade_authority(
        &bank_client,
        &mint_keypair,
        &program_id,
        &authority_keypair,
        Some(&new_authority_keypair.pubkey()),
    );

    // Upgrade back to the original program
    let buffer_keypair = Keypair::new();
    upgrade_bpf_program(
        &bank_client,
        &mint_keypair,
        &buffer_keypair,
        &program_id,
        &new_authority_keypair,
        "solana_bpf_rust_upgradeable",
    );

    // Call original program
    instruction.data[0] += 1;
    let result = bank_client.send_and_confirm_instruction(&mint_keypair, instruction.clone());
    assert_eq!(
        result.unwrap_err().unwrap(),
        TransactionError::InstructionError(0, InstructionError::Custom(42))
    );
}

#[test]
#[cfg(any(feature = "bpf_c", feature = "bpf_rust"))]
fn test_program_bpf_disguised_as_bpf_loader() {
    solana_logger::setup();

    let mut programs = Vec::new();
    #[cfg(feature = "bpf_c")]
    {
        programs.extend_from_slice(&[("noop")]);
    }
    #[cfg(feature = "bpf_rust")]
    {
        programs.extend_from_slice(&[("solana_bpf_rust_noop")]);
    }

    for program in programs.iter() {
        let GenesisConfigInfo {
            genesis_config,
            mint_keypair,
            ..
        } = create_genesis_config(50);
        let mut bank = Bank::new(&genesis_config);
        let (name, id, entrypoint) = solana_bpf_loader_deprecated_program!();
        bank.add_builtin(&name, id, entrypoint);
        let bank_client = BankClient::new(bank);

        let program_id = load_bpf_program(
            &bank_client,
            &bpf_loader_deprecated::id(),
            &mint_keypair,
            program,
        );
        let account_metas = vec![AccountMeta::new_readonly(program_id, false)];
        let instruction =
            Instruction::new_with_bytes(bpf_loader_deprecated::id(), &[1], account_metas);
        let result = bank_client.send_and_confirm_instruction(&mint_keypair, instruction);
        assert_eq!(
            result.unwrap_err().unwrap(),
            TransactionError::InstructionError(0, InstructionError::IncorrectProgramId)
        );
    }
}

#[test]
#[cfg(feature = "bpf_c")]
fn test_program_bpf_c_dup() {
    solana_logger::setup();

    let GenesisConfigInfo {
        genesis_config,
        mint_keypair,
        ..
    } = create_genesis_config(50);
    let mut bank = Bank::new(&genesis_config);
    let (name, id, entrypoint) = solana_bpf_loader_program!();
    bank.add_builtin(&name, id, entrypoint);

    let account_address = Pubkey::new_unique();
    let account =
        AccountSharedData::new_data(42, &[1_u8, 2, 3], &solana_sdk::system_program::id()).unwrap();
    bank.store_account(&account_address, &account);

    let bank_client = BankClient::new(bank);

    let program_id = load_bpf_program(&bank_client, &bpf_loader::id(), &mint_keypair, "ser");
    let account_metas = vec![
        AccountMeta::new_readonly(account_address, false),
        AccountMeta::new_readonly(account_address, false),
    ];
    let instruction = Instruction::new_with_bytes(program_id, &[4, 5, 6, 7], account_metas);
    bank_client
        .send_and_confirm_instruction(&mint_keypair, instruction)
        .unwrap();
}

#[cfg(feature = "bpf_rust")]
#[test]
fn test_program_bpf_upgrade_via_cpi() {
    solana_logger::setup();

    let GenesisConfigInfo {
        genesis_config,
        mint_keypair,
        ..
    } = create_genesis_config(50);
    let mut bank = Bank::new(&genesis_config);
    let (name, id, entrypoint) = solana_bpf_loader_program!();
    bank.add_builtin(&name, id, entrypoint);
    let (name, id, entrypoint) = solana_bpf_loader_upgradeable_program!();
    bank.add_builtin(&name, id, entrypoint);
    let bank_client = BankClient::new(bank);
    let invoke_and_return = load_bpf_program(
        &bank_client,
        &bpf_loader::id(),
        &mint_keypair,
        "solana_bpf_rust_invoke_and_return",
    );

    // Deploy upgradeable program
    let buffer_keypair = Keypair::new();
    let program_keypair = Keypair::new();
    let program_id = program_keypair.pubkey();
    let authority_keypair = Keypair::new();
    load_upgradeable_bpf_program(
        &bank_client,
        &mint_keypair,
        &buffer_keypair,
        &program_keypair,
        &authority_keypair,
        "solana_bpf_rust_upgradeable",
    );
    let program_account = bank_client.get_account(&program_id).unwrap().unwrap();
    let programdata_address = match program_account.state() {
        Ok(bpf_loader_upgradeable::UpgradeableLoaderState::Program {
            programdata_address,
        }) => programdata_address,
        _ => unreachable!(),
    };
    let original_programdata = bank_client
        .get_account_data(&programdata_address)
        .unwrap()
        .unwrap();

    let mut instruction = Instruction::new_with_bytes(
        invoke_and_return,
        &[0],
        vec![
            AccountMeta::new(program_id, false),
            AccountMeta::new(program_id, false),
            AccountMeta::new(clock::id(), false),
            AccountMeta::new(fees::id(), false),
        ],
    );

    // Call the upgradable program
    instruction.data[0] += 1;
    let result = bank_client.send_and_confirm_instruction(&mint_keypair, instruction.clone());
    assert_eq!(
        result.unwrap_err().unwrap(),
        TransactionError::InstructionError(0, InstructionError::Custom(42))
    );

    // Load the buffer account
    let path = create_bpf_path("solana_bpf_rust_upgraded");
    let mut file = File::open(&path).unwrap_or_else(|err| {
        panic!("Failed to open {}: {}", path.display(), err);
    });
    let mut elf = Vec::new();
    file.read_to_end(&mut elf).unwrap();
    let buffer_keypair = Keypair::new();
    load_buffer_account(
        &bank_client,
        &mint_keypair,
        &buffer_keypair,
        &authority_keypair,
        &elf,
    );

    // Upgrade program via CPI
    let mut upgrade_instruction = bpf_loader_upgradeable::upgrade(
        &program_id,
        &buffer_keypair.pubkey(),
        &authority_keypair.pubkey(),
        &mint_keypair.pubkey(),
    );
    upgrade_instruction.program_id = invoke_and_return;
    upgrade_instruction
        .accounts
        .insert(0, AccountMeta::new(bpf_loader_upgradeable::id(), false));
    let message = Message::new(&[upgrade_instruction], Some(&mint_keypair.pubkey()));
    bank_client
        .send_and_confirm_message(&[&mint_keypair, &authority_keypair], message)
        .unwrap();

    // Call the upgraded program
    instruction.data[0] += 1;
    let result = bank_client.send_and_confirm_instruction(&mint_keypair, instruction.clone());
    assert_eq!(
        result.unwrap_err().unwrap(),
        TransactionError::InstructionError(0, InstructionError::Custom(43))
    );

    // Validate that the programdata was actually overwritten
    let programdata = bank_client
        .get_account_data(&programdata_address)
        .unwrap()
        .unwrap();
    assert_ne!(programdata, original_programdata);
}

#[cfg(feature = "bpf_rust")]
#[test]
fn test_program_bpf_upgrade_self_via_cpi() {
    solana_logger::setup();

    let GenesisConfigInfo {
        genesis_config,
        mint_keypair,
        ..
    } = create_genesis_config(50);
    let mut bank = Bank::new(&genesis_config);
    let (name, id, entrypoint) = solana_bpf_loader_program!();
    bank.add_builtin(&name, id, entrypoint);
    let (name, id, entrypoint) = solana_bpf_loader_upgradeable_program!();
    bank.add_builtin(&name, id, entrypoint);
    let bank = Arc::new(bank);
    let bank_client = BankClient::new_shared(&bank);
    let noop_program_id = load_bpf_program(
        &bank_client,
        &bpf_loader::id(),
        &mint_keypair,
        "solana_bpf_rust_noop",
    );

    // Deploy upgradeable program
    let buffer_keypair = Keypair::new();
    let program_keypair = Keypair::new();
    let program_id = program_keypair.pubkey();
    let authority_keypair = Keypair::new();
    load_upgradeable_bpf_program(
        &bank_client,
        &mint_keypair,
        &buffer_keypair,
        &program_keypair,
        &authority_keypair,
        "solana_bpf_rust_invoke_and_return",
    );

    let mut invoke_instruction = Instruction::new_with_bytes(
        program_id,
        &[0],
        vec![
            AccountMeta::new(noop_program_id, false),
            AccountMeta::new(noop_program_id, false),
            AccountMeta::new(clock::id(), false),
            AccountMeta::new(fees::id(), false),
        ],
    );

    // Call the upgraded program
    invoke_instruction.data[0] += 1;
    let result =
        bank_client.send_and_confirm_instruction(&mint_keypair, invoke_instruction.clone());
    assert!(result.is_ok());

    // Prepare for upgrade
    let buffer_keypair = Keypair::new();
    load_upgradeable_buffer(
        &bank_client,
        &mint_keypair,
        &buffer_keypair,
        &authority_keypair,
        "solana_bpf_rust_panic",
    );

    // Invoke, then upgrade the program, and then invoke again in same tx
    let message = Message::new(
        &[
            invoke_instruction.clone(),
            bpf_loader_upgradeable::upgrade(
                &program_id,
                &buffer_keypair.pubkey(),
                &authority_keypair.pubkey(),
                &mint_keypair.pubkey(),
            ),
            invoke_instruction,
        ],
        Some(&mint_keypair.pubkey()),
    );
    let tx = Transaction::new(
        &[&mint_keypair, &authority_keypair],
        message.clone(),
        bank.last_blockhash(),
    );
    let (result, _) = process_transaction_and_record_inner(&bank, tx);
    assert_eq!(
        result.unwrap_err(),
        TransactionError::InstructionError(2, InstructionError::ProgramFailedToComplete)
    );
}

#[cfg(feature = "bpf_rust")]
#[test]
fn test_program_bpf_set_upgrade_authority_via_cpi() {
    solana_logger::setup();

    let GenesisConfigInfo {
        genesis_config,
        mint_keypair,
        ..
    } = create_genesis_config(50);
    let mut bank = Bank::new(&genesis_config);
    let (name, id, entrypoint) = solana_bpf_loader_program!();
    bank.add_builtin(&name, id, entrypoint);
    let (name, id, entrypoint) = solana_bpf_loader_upgradeable_program!();
    bank.add_builtin(&name, id, entrypoint);
    let bank_client = BankClient::new(bank);

    // Deploy CPI invoker program
    let invoke_and_return = load_bpf_program(
        &bank_client,
        &bpf_loader::id(),
        &mint_keypair,
        "solana_bpf_rust_invoke_and_return",
    );

    // Deploy upgradeable program
    let buffer_keypair = Keypair::new();
    let program_keypair = Keypair::new();
    let program_id = program_keypair.pubkey();
    let authority_keypair = Keypair::new();
    load_upgradeable_bpf_program(
        &bank_client,
        &mint_keypair,
        &buffer_keypair,
        &program_keypair,
        &authority_keypair,
        "solana_bpf_rust_upgradeable",
    );

    // Set program upgrade authority instruction to invoke via CPI
    let new_upgrade_authority_key = Keypair::new().pubkey();
    let mut set_upgrade_authority_instruction = bpf_loader_upgradeable::set_upgrade_authority(
        &program_id,
        &authority_keypair.pubkey(),
        Some(&new_upgrade_authority_key),
    );

    // Invoke set_upgrade_authority via CPI invoker program
    set_upgrade_authority_instruction.program_id = invoke_and_return;
    set_upgrade_authority_instruction
        .accounts
        .insert(0, AccountMeta::new(bpf_loader_upgradeable::id(), false));

    let message = Message::new(
        &[set_upgrade_authority_instruction],
        Some(&mint_keypair.pubkey()),
    );
    bank_client
        .send_and_confirm_message(&[&mint_keypair, &authority_keypair], message)
        .unwrap();

    // Assert upgrade authority was changed
    let program_account_data = bank_client.get_account_data(&program_id).unwrap().unwrap();
    let program_account = parse_bpf_upgradeable_loader(&program_account_data).unwrap();

    let upgrade_authority_key = match program_account {
        BpfUpgradeableLoaderAccountType::Program(ui_program) => {
            let program_data_account_key = Pubkey::from_str(&ui_program.program_data).unwrap();
            let program_data_account_data = bank_client
                .get_account_data(&program_data_account_key)
                .unwrap()
                .unwrap();
            let program_data_account =
                parse_bpf_upgradeable_loader(&program_data_account_data).unwrap();

            match program_data_account {
                BpfUpgradeableLoaderAccountType::ProgramData(ui_program_data) => ui_program_data
                    .authority
                    .map(|a| Pubkey::from_str(&a).unwrap()),
                _ => None,
            }
        }
        _ => None,
    };

    assert_eq!(Some(new_upgrade_authority_key), upgrade_authority_key);
}

#[cfg(feature = "bpf_rust")]
#[test]
fn test_program_upgradeable_locks() {
    fn setup_program_upgradeable_locks(
        payer_keypair: &Keypair,
        buffer_keypair: &Keypair,
        program_keypair: &Keypair,
    ) -> (Arc<Bank>, Transaction, Transaction) {
        solana_logger::setup();

        let GenesisConfigInfo {
            genesis_config,
            mint_keypair,
            ..
        } = create_genesis_config(2_000_000_000);
        let mut bank = Bank::new(&genesis_config);
        let (name, id, entrypoint) = solana_bpf_loader_upgradeable_program!();
        bank.add_builtin(&name, id, entrypoint);
        let bank = Arc::new(bank);
        let bank_client = BankClient::new_shared(&bank);

        load_upgradeable_bpf_program(
            &bank_client,
            &mint_keypair,
            buffer_keypair,
            program_keypair,
            payer_keypair,
            "solana_bpf_rust_panic",
        );

        // Load the buffer account
        let path = create_bpf_path("solana_bpf_rust_noop");
        let mut file = File::open(&path).unwrap_or_else(|err| {
            panic!("Failed to open {}: {}", path.display(), err);
        });
        let mut elf = Vec::new();
        file.read_to_end(&mut elf).unwrap();
        load_buffer_account(
            &bank_client,
            &mint_keypair,
            buffer_keypair,
            &payer_keypair,
            &elf,
        );

        bank_client
            .send_and_confirm_instruction(
                &mint_keypair,
                system_instruction::transfer(
                    &mint_keypair.pubkey(),
                    &payer_keypair.pubkey(),
                    1_000_000_000,
                ),
            )
            .unwrap();

        let invoke_tx = Transaction::new(
            &[payer_keypair],
            Message::new(
                &[Instruction::new_with_bytes(
                    program_keypair.pubkey(),
                    &[0; 0],
                    vec![],
                )],
                Some(&payer_keypair.pubkey()),
            ),
            bank.last_blockhash(),
        );
        let upgrade_tx = Transaction::new(
            &[payer_keypair],
            Message::new(
                &[bpf_loader_upgradeable::upgrade(
                    &program_keypair.pubkey(),
                    &buffer_keypair.pubkey(),
                    &payer_keypair.pubkey(),
                    &payer_keypair.pubkey(),
                )],
                Some(&payer_keypair.pubkey()),
            ),
            bank.last_blockhash(),
        );

        (bank, invoke_tx, upgrade_tx)
    }

    let payer_keypair = keypair_from_seed(&[56u8; 32]).unwrap();
    let buffer_keypair = keypair_from_seed(&[11; 32]).unwrap();
    let program_keypair = keypair_from_seed(&[77u8; 32]).unwrap();

    let results1 = {
        let (bank, invoke_tx, upgrade_tx) =
            setup_program_upgradeable_locks(&payer_keypair, &buffer_keypair, &program_keypair);
        execute_transactions(&bank, &[upgrade_tx, invoke_tx])
    };

    let results2 = {
        let (bank, invoke_tx, upgrade_tx) =
            setup_program_upgradeable_locks(&payer_keypair, &buffer_keypair, &program_keypair);
        execute_transactions(&bank, &[invoke_tx, upgrade_tx])
    };

    if false {
        println!("upgrade and invoke");
        for result in &results1 {
            print_confirmed_tx("result", result.clone());
        }
        println!("invoke and upgrade");
        for result in &results2 {
            print_confirmed_tx("result", result.clone());
        }
    }

    if let Some(ref meta) = results1[0].transaction.meta {
        assert_eq!(meta.status, Ok(()));
    } else {
        panic!("no meta");
    }
    if let Some(ref meta) = results1[1].transaction.meta {
        assert_eq!(meta.status, Err(TransactionError::AccountInUse));
    } else {
        panic!("no meta");
    }
    if let Some(ref meta) = results2[0].transaction.meta {
        assert_eq!(
            meta.status,
            Err(TransactionError::InstructionError(
                0,
                InstructionError::ProgramFailedToComplete
            ))
        );
    } else {
        panic!("no meta");
    }
    if let Some(ref meta) = results2[1].transaction.meta {
        assert_eq!(meta.status, Err(TransactionError::AccountInUse));
    } else {
        panic!("no meta");
    }
}

#[cfg(feature = "bpf_rust")]
#[test]
fn test_program_bpf_finalize() {
    solana_logger::setup();

    let GenesisConfigInfo {
        genesis_config,
        mint_keypair,
        ..
    } = create_genesis_config(50);
    let mut bank = Bank::new(&genesis_config);
    let (name, id, entrypoint) = solana_bpf_loader_program!();
    bank.add_builtin(&name, id, entrypoint);
    let bank = Arc::new(bank);
    let bank_client = BankClient::new_shared(&bank);

    let program_pubkey = load_bpf_program(
        &bank_client,
        &bpf_loader::id(),
        &mint_keypair,
        "solana_bpf_rust_finalize",
    );

    let noop_keypair = Keypair::new();

    // Write the noop program into the same program account
    let elf = read_bpf_program("solana_bpf_rust_noop");
    let message = Message::new(
        &[system_instruction::create_account(
            &mint_keypair.pubkey(),
            &noop_keypair.pubkey(),
            1,
            elf.len() as u64 * 2,
            &bpf_loader::id(),
        )],
        Some(&mint_keypair.pubkey()),
    );
    assert!(bank_client
        .send_and_confirm_message(&[&mint_keypair, &noop_keypair], message)
        .is_ok());
    write_bpf_program(
        &bank_client,
        &bpf_loader::id(),
        &mint_keypair,
        &noop_keypair,
        &elf,
    );

    let account_metas = vec![
        AccountMeta::new(noop_keypair.pubkey(), true),
        AccountMeta::new_readonly(bpf_loader::id(), false),
        AccountMeta::new(rent::id(), false),
    ];
    let instruction = Instruction::new_with_bytes(program_pubkey, &[], account_metas.clone());
    let message = Message::new(&[instruction], Some(&mint_keypair.pubkey()));
    let result = bank_client.send_and_confirm_message(&[&mint_keypair, &noop_keypair], message);
    assert_eq!(
        result.unwrap_err().unwrap(),
        TransactionError::InstructionError(0, InstructionError::ProgramFailedToComplete)
    );
}

#[cfg(feature = "bpf_rust")]
#[test]
fn test_program_bpf_ro_account_modify() {
    solana_logger::setup();

    let GenesisConfigInfo {
        genesis_config,
        mint_keypair,
        ..
    } = create_genesis_config(50);
    let mut bank = Bank::new(&genesis_config);
    let (name, id, entrypoint) = solana_bpf_loader_program!();
    bank.add_builtin(&name, id, entrypoint);
    let bank = Arc::new(bank);
    let bank_client = BankClient::new_shared(&bank);

    let program_id = load_bpf_program(
        &bank_client,
        &bpf_loader::id(),
        &mint_keypair,
        "solana_bpf_rust_ro_account_modify",
    );

    let argument_keypair = Keypair::new();
    let account = AccountSharedData::new(42, 100, &program_id);
    bank.store_account(&argument_keypair.pubkey(), &account);

    let from_keypair = Keypair::new();
    let account = AccountSharedData::new(84, 0, &solana_sdk::system_program::id());
    bank.store_account(&from_keypair.pubkey(), &account);

    let mint_pubkey = mint_keypair.pubkey();
    let account_metas = vec![
        AccountMeta::new_readonly(argument_keypair.pubkey(), false),
        AccountMeta::new_readonly(program_id, false),
    ];

    let instruction = Instruction::new_with_bytes(program_id, &[0], account_metas.clone());
    let message = Message::new(&[instruction], Some(&mint_pubkey));
    let result = bank_client.send_and_confirm_message(&[&mint_keypair], message);
    println!("result: {:?}", result);
    assert_eq!(
        result.unwrap_err().unwrap(),
        TransactionError::InstructionError(0, InstructionError::ReadonlyDataModified)
    );

    let instruction = Instruction::new_with_bytes(program_id, &[1], account_metas.clone());
    let message = Message::new(&[instruction], Some(&mint_pubkey));
    let result = bank_client.send_and_confirm_message(&[&mint_keypair], message);
    println!("result: {:?}", result);
    assert_eq!(
        result.unwrap_err().unwrap(),
        TransactionError::InstructionError(0, InstructionError::ReadonlyDataModified)
    );

    let instruction = Instruction::new_with_bytes(program_id, &[2], account_metas.clone());
    let message = Message::new(&[instruction], Some(&mint_pubkey));
    let result = bank_client.send_and_confirm_message(&[&mint_keypair], message);
    println!("result: {:?}", result);
    assert_eq!(
        result.unwrap_err().unwrap(),
        TransactionError::InstructionError(0, InstructionError::ReadonlyDataModified)
    );
}<|MERGE_RESOLUTION|>--- conflicted
+++ resolved
@@ -1305,14 +1305,9 @@
             ("solana_bpf_rust_noop", 478),
             ("solana_bpf_rust_param_passing", 46),
             ("solana_bpf_rust_rand", 481),
-<<<<<<< HEAD
-            ("solana_bpf_rust_sanity", 880),
+            ("solana_bpf_rust_sanity", 873),
             ("solana_bpf_rust_secp256k1_recover", 307),
-            ("solana_bpf_rust_sha", 32333),
-=======
-            ("solana_bpf_rust_sanity", 873),
             ("solana_bpf_rust_sha", 32295),
->>>>>>> f2a25812
         ]);
     }
 
