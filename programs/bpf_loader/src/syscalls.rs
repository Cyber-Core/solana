use crate::{alloc, BpfError};
use alloc::Alloc;
use solana_rbpf::{
    aligned_memory::AlignedMemory,
    ebpf::MM_HEAP_START,
    error::EbpfError,
    memory_region::{AccessType, MemoryMapping},
    question_mark,
    vm::{EbpfVm, SyscallObject, SyscallRegistry},
};
use solana_runtime::message_processor::MessageProcessor;
use solana_sdk::{
    account::{Account, AccountSharedData, ReadableAccount},
    account_info::AccountInfo,
    account_utils::StateMut,
    blake3, bpf_loader, bpf_loader_deprecated,
    bpf_loader_upgradeable::{self, UpgradeableLoaderState},
    clock::Clock,
    entrypoint::{MAX_PERMITTED_DATA_INCREASE, SUCCESS},
    epoch_schedule::EpochSchedule,
    feature_set::{
<<<<<<< HEAD
        cpi_data_cost, demote_sysvar_write_locks, enforce_aligned_host_addrs,
        keccak256_syscall_enabled, memory_ops_syscalls, secp256k1_recover_syscall_enabled,
=======
        blake3_syscall_enabled, cpi_data_cost, demote_sysvar_write_locks,
        enforce_aligned_host_addrs, keccak256_syscall_enabled, memory_ops_syscalls,
>>>>>>> c2191d88
        set_upgrade_authority_via_cpi_enabled, sysvar_via_syscall, update_data_on_realloc,
    },
    hash::{Hasher, HASH_BYTES},
    ic_msg,
    instruction::{AccountMeta, Instruction, InstructionError},
    keccak,
    keyed_account::KeyedAccount,
    native_loader,
    process_instruction::{self, stable_log, ComputeMeter, InvokeContext, Logger},
    pubkey::{Pubkey, PubkeyError, MAX_SEEDS},
    rent::Rent,
    secp256k1_recover::{
        Secp256k1RecoverError, SECP256K1_PUBLIC_KEY_LENGTH, SECP256K1_SIGNATURE_LENGTH,
    },
    sysvar::{self, fees::Fees, Sysvar, SysvarId},
};
use std::{
    alloc::Layout,
    cell::{Ref, RefCell, RefMut},
    mem::{align_of, size_of},
    rc::Rc,
    slice::from_raw_parts_mut,
    str::{from_utf8, Utf8Error},
};
use thiserror::Error as ThisError;

/// Maximum signers
pub const MAX_SIGNERS: usize = 16;

/// Error definitions
#[derive(Debug, ThisError, PartialEq)]
pub enum SyscallError {
    #[error("{0}: {1:?}")]
    InvalidString(Utf8Error, Vec<u8>),
    #[error("BPF program panicked")]
    Abort,
    #[error("BPF program Panicked in {0} at {1}:{2}")]
    Panic(String, u64, u64),
    #[error("cannot borrow invoke context")]
    InvokeContextBorrowFailed,
    #[error("malformed signer seed: {0}: {1:?}")]
    MalformedSignerSeed(Utf8Error, Vec<u8>),
    #[error("Could not create program address with signer seeds: {0}")]
    BadSeeds(PubkeyError),
    #[error("Program {0} not supported by inner instructions")]
    ProgramNotSupported(Pubkey),
    #[error("{0}")]
    InstructionError(InstructionError),
    #[error("Unaligned pointer")]
    UnalignedPointer,
    #[error("Too many signers")]
    TooManySigners,
    #[error("Instruction passed to inner instruction is too large ({0} > {1})")]
    InstructionTooLarge(usize, usize),
    #[error("Too many accounts passed to inner instruction")]
    TooManyAccounts,
    #[error("Overlapping copy")]
    CopyOverlapping,
}
impl From<SyscallError> for EbpfError<BpfError> {
    fn from(error: SyscallError) -> Self {
        EbpfError::UserError(error.into())
    }
}

trait SyscallConsume {
    fn consume(&mut self, amount: u64) -> Result<(), EbpfError<BpfError>>;
}
impl SyscallConsume for Rc<RefCell<dyn ComputeMeter>> {
    fn consume(&mut self, amount: u64) -> Result<(), EbpfError<BpfError>> {
        self.try_borrow_mut()
            .map_err(|_| SyscallError::InvokeContextBorrowFailed)?
            .consume(amount)
            .map_err(SyscallError::InstructionError)?;
        Ok(())
    }
}

/// Program heap allocators are intended to allocate/free from a given
/// chunk of memory.  The specific allocator implementation is
/// selectable at build-time.
/// Only one allocator is currently supported

/// Simple bump allocator, never frees
use crate::allocator_bump::BpfAllocator;

pub fn register_syscalls(
    invoke_context: &mut dyn InvokeContext,
) -> Result<SyscallRegistry, EbpfError<BpfError>> {
    let mut syscall_registry = SyscallRegistry::default();

    syscall_registry.register_syscall_by_name(b"abort", SyscallAbort::call)?;
    syscall_registry.register_syscall_by_name(b"sol_panic_", SyscallPanic::call)?;
    syscall_registry.register_syscall_by_name(b"sol_log_", SyscallLog::call)?;
    syscall_registry.register_syscall_by_name(b"sol_log_64_", SyscallLogU64::call)?;

    syscall_registry
        .register_syscall_by_name(b"sol_log_compute_units_", SyscallLogBpfComputeUnits::call)?;

    syscall_registry.register_syscall_by_name(b"sol_log_pubkey", SyscallLogPubkey::call)?;

    syscall_registry.register_syscall_by_name(
        b"sol_create_program_address",
        SyscallCreateProgramAddress::call,
    )?;
    syscall_registry.register_syscall_by_name(
        b"sol_try_find_program_address",
        SyscallTryFindProgramAddress::call,
    )?;

    syscall_registry.register_syscall_by_name(b"sol_sha256", SyscallSha256::call)?;

    if invoke_context.is_feature_active(&keccak256_syscall_enabled::id()) {
        syscall_registry.register_syscall_by_name(b"sol_keccak256", SyscallKeccak256::call)?;
    }

<<<<<<< HEAD
    if invoke_context.is_feature_active(&secp256k1_recover_syscall_enabled::id()) {
        syscall_registry
            .register_syscall_by_name(b"sol_secp256k1_recover", SyscallSecp256k1Recover::call)?;
=======
    if invoke_context.is_feature_active(&blake3_syscall_enabled::id()) {
        syscall_registry.register_syscall_by_name(b"sol_blake3", SyscallBlake3::call)?;
>>>>>>> c2191d88
    }

    if invoke_context.is_feature_active(&sysvar_via_syscall::id()) {
        syscall_registry
            .register_syscall_by_name(b"sol_get_clock_sysvar", SyscallGetClockSysvar::call)?;
        syscall_registry.register_syscall_by_name(
            b"sol_get_epoch_schedule_sysvar",
            SyscallGetEpochScheduleSysvar::call,
        )?;
        syscall_registry
            .register_syscall_by_name(b"sol_get_fees_sysvar", SyscallGetFeesSysvar::call)?;
        syscall_registry
            .register_syscall_by_name(b"sol_get_rent_sysvar", SyscallGetRentSysvar::call)?;
    }

    if invoke_context.is_feature_active(&memory_ops_syscalls::id()) {
        syscall_registry.register_syscall_by_name(b"sol_memcpy_", SyscallMemcpy::call)?;
        syscall_registry.register_syscall_by_name(b"sol_memmove_", SyscallMemmove::call)?;
        syscall_registry.register_syscall_by_name(b"sol_memcmp_", SyscallMemcmp::call)?;
        syscall_registry.register_syscall_by_name(b"sol_memset_", SyscallMemset::call)?;
    }

    // Cross-program invocation syscalls
    syscall_registry
        .register_syscall_by_name(b"sol_invoke_signed_c", SyscallInvokeSignedC::call)?;
    syscall_registry
        .register_syscall_by_name(b"sol_invoke_signed_rust", SyscallInvokeSignedRust::call)?;

    // Memory allocator
    syscall_registry.register_syscall_by_name(b"sol_alloc_free_", SyscallAllocFree::call)?;

    Ok(syscall_registry)
}

macro_rules! bind_feature_gated_syscall_context_object {
    ($vm:expr, $is_feature_active:expr, $syscall_context_object:expr $(,)?) => {
        if $is_feature_active {
            match $vm.bind_syscall_context_object($syscall_context_object, None) {
                Err(EbpfError::SyscallNotRegistered(_)) | Ok(()) => {}
                Err(err) => {
                    return Err(err);
                }
            }
        }
    };
}

pub fn bind_syscall_context_objects<'a>(
    loader_id: &'a Pubkey,
    vm: &mut EbpfVm<'a, BpfError, crate::ThisInstructionMeter>,
    invoke_context: &'a mut dyn InvokeContext,
    heap: AlignedMemory,
) -> Result<(), EbpfError<BpfError>> {
    let bpf_compute_budget = invoke_context.get_bpf_compute_budget();
    let enforce_aligned_host_addrs =
        invoke_context.is_feature_active(&enforce_aligned_host_addrs::id());

    // Syscall functions common across languages

    vm.bind_syscall_context_object(Box::new(SyscallAbort {}), None)?;
    vm.bind_syscall_context_object(
        Box::new(SyscallPanic {
            compute_meter: invoke_context.get_compute_meter(),
            loader_id,
            enforce_aligned_host_addrs,
        }),
        None,
    )?;
    vm.bind_syscall_context_object(
        Box::new(SyscallLog {
            compute_meter: invoke_context.get_compute_meter(),
            logger: invoke_context.get_logger(),
            loader_id,
            enforce_aligned_host_addrs,
        }),
        None,
    )?;
    vm.bind_syscall_context_object(
        Box::new(SyscallLogU64 {
            cost: bpf_compute_budget.log_64_units,
            compute_meter: invoke_context.get_compute_meter(),
            logger: invoke_context.get_logger(),
        }),
        None,
    )?;

    vm.bind_syscall_context_object(
        Box::new(SyscallLogBpfComputeUnits {
            cost: 0,
            compute_meter: invoke_context.get_compute_meter(),
            logger: invoke_context.get_logger(),
        }),
        None,
    )?;

    vm.bind_syscall_context_object(
        Box::new(SyscallLogPubkey {
            cost: bpf_compute_budget.log_pubkey_units,
            compute_meter: invoke_context.get_compute_meter(),
            logger: invoke_context.get_logger(),
            loader_id,
            enforce_aligned_host_addrs,
        }),
        None,
    )?;

    vm.bind_syscall_context_object(
        Box::new(SyscallCreateProgramAddress {
            cost: bpf_compute_budget.create_program_address_units,
            compute_meter: invoke_context.get_compute_meter(),
            loader_id,
            enforce_aligned_host_addrs,
        }),
        None,
    )?;

    vm.bind_syscall_context_object(
        Box::new(SyscallTryFindProgramAddress {
            cost: bpf_compute_budget.create_program_address_units,
            compute_meter: invoke_context.get_compute_meter(),
            loader_id,
            enforce_aligned_host_addrs,
        }),
        None,
    )?;

    vm.bind_syscall_context_object(
        Box::new(SyscallSha256 {
            sha256_base_cost: bpf_compute_budget.sha256_base_cost,
            sha256_byte_cost: bpf_compute_budget.sha256_byte_cost,
            compute_meter: invoke_context.get_compute_meter(),
            loader_id,
            enforce_aligned_host_addrs,
        }),
        None,
    )?;

    bind_feature_gated_syscall_context_object!(
        vm,
        invoke_context.is_feature_active(&keccak256_syscall_enabled::id()),
        Box::new(SyscallKeccak256 {
            base_cost: bpf_compute_budget.sha256_base_cost,
            byte_cost: bpf_compute_budget.sha256_byte_cost,
            compute_meter: invoke_context.get_compute_meter(),
            loader_id,
        }),
    );

    bind_feature_gated_syscall_context_object!(
        vm,
        invoke_context.is_feature_active(&memory_ops_syscalls::id()),
        Box::new(SyscallMemcpy {
            cost: invoke_context.get_bpf_compute_budget().cpi_bytes_per_unit,
            compute_meter: invoke_context.get_compute_meter(),
            loader_id,
        }),
    );
    bind_feature_gated_syscall_context_object!(
        vm,
        invoke_context.is_feature_active(&memory_ops_syscalls::id()),
        Box::new(SyscallMemmove {
            cost: invoke_context.get_bpf_compute_budget().cpi_bytes_per_unit,
            compute_meter: invoke_context.get_compute_meter(),
            loader_id,
        }),
    );
    bind_feature_gated_syscall_context_object!(
        vm,
        invoke_context.is_feature_active(&memory_ops_syscalls::id()),
        Box::new(SyscallMemcmp {
            cost: invoke_context.get_bpf_compute_budget().cpi_bytes_per_unit,
            compute_meter: invoke_context.get_compute_meter(),
            loader_id,
        }),
    );
    bind_feature_gated_syscall_context_object!(
        vm,
        invoke_context.is_feature_active(&memory_ops_syscalls::id()),
        Box::new(SyscallMemset {
            cost: invoke_context.get_bpf_compute_budget().cpi_bytes_per_unit,
            compute_meter: invoke_context.get_compute_meter(),
            loader_id,
        }),
    );
    bind_feature_gated_syscall_context_object!(
        vm,
        invoke_context.is_feature_active(&blake3_syscall_enabled::id()),
        Box::new(SyscallBlake3 {
            base_cost: bpf_compute_budget.sha256_base_cost,
            byte_cost: bpf_compute_budget.sha256_byte_cost,
            compute_meter: invoke_context.get_compute_meter(),
            loader_id,
        }),
    );

    bind_feature_gated_syscall_context_object!(
        vm,
        invoke_context.is_feature_active(&secp256k1_recover_syscall_enabled::id()),
        Box::new(SyscallSecp256k1Recover {
            cost: bpf_compute_budget.secp256k1_recover_cost,
            compute_meter: invoke_context.get_compute_meter(),
            loader_id,
        }),
    );

    let is_sysvar_via_syscall_active = invoke_context.is_feature_active(&sysvar_via_syscall::id());

    let invoke_context = Rc::new(RefCell::new(invoke_context));

    bind_feature_gated_syscall_context_object!(
        vm,
        is_sysvar_via_syscall_active,
        Box::new(SyscallGetClockSysvar {
            invoke_context: invoke_context.clone(),
            loader_id,
        }),
    );
    bind_feature_gated_syscall_context_object!(
        vm,
        is_sysvar_via_syscall_active,
        Box::new(SyscallGetEpochScheduleSysvar {
            invoke_context: invoke_context.clone(),
            loader_id,
        }),
    );
    bind_feature_gated_syscall_context_object!(
        vm,
        is_sysvar_via_syscall_active,
        Box::new(SyscallGetFeesSysvar {
            invoke_context: invoke_context.clone(),
            loader_id,
        }),
    );
    bind_feature_gated_syscall_context_object!(
        vm,
        is_sysvar_via_syscall_active,
        Box::new(SyscallGetRentSysvar {
            invoke_context: invoke_context.clone(),
            loader_id,
        }),
    );

    // Cross-program invocation syscalls
    vm.bind_syscall_context_object(
        Box::new(SyscallInvokeSignedC {
            invoke_context: invoke_context.clone(),
            loader_id,
        }),
        None,
    )?;
    vm.bind_syscall_context_object(
        Box::new(SyscallInvokeSignedRust {
            invoke_context: invoke_context.clone(),
            loader_id,
        }),
        None,
    )?;

    // Memory allocator
    vm.bind_syscall_context_object(
        Box::new(SyscallAllocFree {
            aligned: *loader_id != bpf_loader_deprecated::id(),
            allocator: BpfAllocator::new(heap, MM_HEAP_START),
        }),
        None,
    )?;

    Ok(())
}

fn translate(
    memory_mapping: &MemoryMapping,
    access_type: AccessType,
    vm_addr: u64,
    len: u64,
) -> Result<u64, EbpfError<BpfError>> {
    memory_mapping.map::<BpfError>(access_type, vm_addr, len)
}

fn translate_type_inner<'a, T>(
    memory_mapping: &MemoryMapping,
    access_type: AccessType,
    vm_addr: u64,
    loader_id: &Pubkey,
    enforce_aligned_host_addrs: bool,
) -> Result<&'a mut T, EbpfError<BpfError>> {
    if !enforce_aligned_host_addrs
        && loader_id != &bpf_loader_deprecated::id()
        && (vm_addr as *mut T).align_offset(align_of::<T>()) != 0
    {
        return Err(SyscallError::UnalignedPointer.into());
    }

    let host_addr = translate(memory_mapping, access_type, vm_addr, size_of::<T>() as u64)?;

    if enforce_aligned_host_addrs
        && loader_id != &bpf_loader_deprecated::id()
        && (host_addr as *mut T).align_offset(align_of::<T>()) != 0
    {
        return Err(SyscallError::UnalignedPointer.into());
    }
    Ok(unsafe { &mut *(host_addr as *mut T) })
}
fn translate_type_mut<'a, T>(
    memory_mapping: &MemoryMapping,
    vm_addr: u64,
    loader_id: &Pubkey,
    enforce_aligned_host_addrs: bool,
) -> Result<&'a mut T, EbpfError<BpfError>> {
    translate_type_inner::<T>(
        memory_mapping,
        AccessType::Store,
        vm_addr,
        loader_id,
        enforce_aligned_host_addrs,
    )
}
fn translate_type<'a, T>(
    memory_mapping: &MemoryMapping,
    vm_addr: u64,
    loader_id: &Pubkey,
    enforce_aligned_host_addrs: bool,
) -> Result<&'a T, EbpfError<BpfError>> {
    translate_type_inner::<T>(
        memory_mapping,
        AccessType::Load,
        vm_addr,
        loader_id,
        enforce_aligned_host_addrs,
    )
    .map(|value| &*value)
}

fn translate_slice_inner<'a, T>(
    memory_mapping: &MemoryMapping,
    access_type: AccessType,
    vm_addr: u64,
    len: u64,
    loader_id: &Pubkey,
    enforce_aligned_host_addrs: bool,
) -> Result<&'a mut [T], EbpfError<BpfError>> {
    if !enforce_aligned_host_addrs
        && loader_id != &bpf_loader_deprecated::id()
        && (vm_addr as u64 as *mut T).align_offset(align_of::<T>()) != 0
    {
        return Err(SyscallError::UnalignedPointer.into());
    }
    if len == 0 {
        return Ok(&mut []);
    }

    let host_addr = translate(
        memory_mapping,
        access_type,
        vm_addr,
        len.saturating_mul(size_of::<T>() as u64),
    )?;

    if enforce_aligned_host_addrs
        && loader_id != &bpf_loader_deprecated::id()
        && (host_addr as *mut T).align_offset(align_of::<T>()) != 0
    {
        return Err(SyscallError::UnalignedPointer.into());
    }
    Ok(unsafe { from_raw_parts_mut(host_addr as *mut T, len as usize) })
}
fn translate_slice_mut<'a, T>(
    memory_mapping: &MemoryMapping,
    vm_addr: u64,
    len: u64,
    loader_id: &Pubkey,
    enforce_aligned_host_addrs: bool,
) -> Result<&'a mut [T], EbpfError<BpfError>> {
    translate_slice_inner::<T>(
        memory_mapping,
        AccessType::Store,
        vm_addr,
        len,
        loader_id,
        enforce_aligned_host_addrs,
    )
}
fn translate_slice<'a, T>(
    memory_mapping: &MemoryMapping,
    vm_addr: u64,
    len: u64,
    loader_id: &Pubkey,
    enforce_aligned_host_addrs: bool,
) -> Result<&'a [T], EbpfError<BpfError>> {
    translate_slice_inner::<T>(
        memory_mapping,
        AccessType::Load,
        vm_addr,
        len,
        loader_id,
        enforce_aligned_host_addrs,
    )
    .map(|value| &*value)
}

/// Take a virtual pointer to a string (points to BPF VM memory space), translate it
/// pass it to a user-defined work function
fn translate_string_and_do(
    memory_mapping: &MemoryMapping,
    addr: u64,
    len: u64,
    loader_id: &Pubkey,
    enforce_aligned_host_addrs: bool,
    work: &mut dyn FnMut(&str) -> Result<u64, EbpfError<BpfError>>,
) -> Result<u64, EbpfError<BpfError>> {
    let buf = translate_slice::<u8>(
        memory_mapping,
        addr,
        len,
        loader_id,
        enforce_aligned_host_addrs,
    )?;
    let i = match buf.iter().position(|byte| *byte == 0) {
        Some(i) => i,
        None => len as usize,
    };
    match from_utf8(&buf[..i]) {
        Ok(message) => work(message),
        Err(err) => Err(SyscallError::InvalidString(err, buf[..i].to_vec()).into()),
    }
}

/// Abort syscall functions, called when the BPF program calls `abort()`
/// LLVM will insert calls to `abort()` if it detects an untenable situation,
/// `abort()` is not intended to be called explicitly by the program.
/// Causes the BPF program to be halted immediately
pub struct SyscallAbort {}
impl SyscallObject<BpfError> for SyscallAbort {
    fn call(
        &mut self,
        _arg1: u64,
        _arg2: u64,
        _arg3: u64,
        _arg4: u64,
        _arg5: u64,
        _memory_mapping: &MemoryMapping,
        result: &mut Result<u64, EbpfError<BpfError>>,
    ) {
        *result = Err(SyscallError::Abort.into());
    }
}

/// Panic syscall function, called when the BPF program calls 'sol_panic_()`
/// Causes the BPF program to be halted immediately
/// Log a user's info message
pub struct SyscallPanic<'a> {
    compute_meter: Rc<RefCell<dyn ComputeMeter>>,
    loader_id: &'a Pubkey,
    enforce_aligned_host_addrs: bool,
}
impl<'a> SyscallObject<BpfError> for SyscallPanic<'a> {
    fn call(
        &mut self,
        file: u64,
        len: u64,
        line: u64,
        column: u64,
        _arg5: u64,
        memory_mapping: &MemoryMapping,
        result: &mut Result<u64, EbpfError<BpfError>>,
    ) {
        question_mark!(self.compute_meter.consume(len), result);
        *result = translate_string_and_do(
            memory_mapping,
            file,
            len,
            &self.loader_id,
            self.enforce_aligned_host_addrs,
            &mut |string: &str| Err(SyscallError::Panic(string.to_string(), line, column).into()),
        );
    }
}

/// Log a user's info message
pub struct SyscallLog<'a> {
    compute_meter: Rc<RefCell<dyn ComputeMeter>>,
    logger: Rc<RefCell<dyn Logger>>,
    loader_id: &'a Pubkey,
    enforce_aligned_host_addrs: bool,
}
impl<'a> SyscallObject<BpfError> for SyscallLog<'a> {
    fn call(
        &mut self,
        addr: u64,
        len: u64,
        _arg3: u64,
        _arg4: u64,
        _arg5: u64,
        memory_mapping: &MemoryMapping,
        result: &mut Result<u64, EbpfError<BpfError>>,
    ) {
        question_mark!(self.compute_meter.consume(len), result);
        question_mark!(
            translate_string_and_do(
                memory_mapping,
                addr,
                len,
                &self.loader_id,
                self.enforce_aligned_host_addrs,
                &mut |string: &str| {
                    stable_log::program_log(&self.logger, string);
                    Ok(0)
                },
            ),
            result
        );
        *result = Ok(0);
    }
}

/// Log 5 64-bit values
pub struct SyscallLogU64 {
    cost: u64,
    compute_meter: Rc<RefCell<dyn ComputeMeter>>,
    logger: Rc<RefCell<dyn Logger>>,
}
impl SyscallObject<BpfError> for SyscallLogU64 {
    fn call(
        &mut self,
        arg1: u64,
        arg2: u64,
        arg3: u64,
        arg4: u64,
        arg5: u64,
        _memory_mapping: &MemoryMapping,
        result: &mut Result<u64, EbpfError<BpfError>>,
    ) {
        question_mark!(self.compute_meter.consume(self.cost), result);
        stable_log::program_log(
            &self.logger,
            &format!(
                "{:#x}, {:#x}, {:#x}, {:#x}, {:#x}",
                arg1, arg2, arg3, arg4, arg5
            ),
        );
        *result = Ok(0);
    }
}

/// Log current compute consumption
pub struct SyscallLogBpfComputeUnits {
    cost: u64,
    compute_meter: Rc<RefCell<dyn ComputeMeter>>,
    logger: Rc<RefCell<dyn Logger>>,
}
impl SyscallObject<BpfError> for SyscallLogBpfComputeUnits {
    fn call(
        &mut self,
        _arg1: u64,
        _arg2: u64,
        _arg3: u64,
        _arg4: u64,
        _arg5: u64,
        _memory_mapping: &MemoryMapping,
        result: &mut Result<u64, EbpfError<BpfError>>,
    ) {
        question_mark!(self.compute_meter.consume(self.cost), result);
        let logger = question_mark!(
            self.logger
                .try_borrow_mut()
                .map_err(|_| SyscallError::InvokeContextBorrowFailed),
            result
        );
        if logger.log_enabled() {
            logger.log(&format!(
                "Program consumption: {} units remaining",
                self.compute_meter.borrow().get_remaining()
            ));
        }
        *result = Ok(0);
    }
}

/// Log 5 64-bit values
pub struct SyscallLogPubkey<'a> {
    cost: u64,
    compute_meter: Rc<RefCell<dyn ComputeMeter>>,
    logger: Rc<RefCell<dyn Logger>>,
    loader_id: &'a Pubkey,
    enforce_aligned_host_addrs: bool,
}
impl<'a> SyscallObject<BpfError> for SyscallLogPubkey<'a> {
    fn call(
        &mut self,
        pubkey_addr: u64,
        _arg2: u64,
        _arg3: u64,
        _arg4: u64,
        _arg5: u64,
        memory_mapping: &MemoryMapping,
        result: &mut Result<u64, EbpfError<BpfError>>,
    ) {
        question_mark!(self.compute_meter.consume(self.cost), result);
        let pubkey = question_mark!(
            translate_type::<Pubkey>(
                memory_mapping,
                pubkey_addr,
                self.loader_id,
                self.enforce_aligned_host_addrs,
            ),
            result
        );
        stable_log::program_log(&self.logger, &pubkey.to_string());
        *result = Ok(0);
    }
}

/// Dynamic memory allocation syscall called when the BPF program calls
/// `sol_alloc_free_()`.  The allocator is expected to allocate/free
/// from/to a given chunk of memory and enforce size restrictions.  The
/// memory chunk is given to the allocator during allocator creation and
/// information about that memory (start address and size) is passed
/// to the VM to use for enforcement.
pub struct SyscallAllocFree {
    aligned: bool,
    allocator: BpfAllocator,
}
impl SyscallObject<BpfError> for SyscallAllocFree {
    fn call(
        &mut self,
        size: u64,
        free_addr: u64,
        _arg3: u64,
        _arg4: u64,
        _arg5: u64,
        _memory_mapping: &MemoryMapping,
        result: &mut Result<u64, EbpfError<BpfError>>,
    ) {
        let align = if self.aligned {
            align_of::<u128>()
        } else {
            align_of::<u8>()
        };
        let layout = match Layout::from_size_align(size as usize, align) {
            Ok(layout) => layout,
            Err(_) => {
                *result = Ok(0);
                return;
            }
        };
        *result = if free_addr == 0 {
            match self.allocator.alloc(layout) {
                Ok(addr) => Ok(addr as u64),
                Err(_) => Ok(0),
            }
        } else {
            self.allocator.dealloc(free_addr, layout);
            Ok(0)
        };
    }
}

fn translate_program_address_inputs<'a>(
    seeds_addr: u64,
    seeds_len: u64,
    program_id_addr: u64,
    memory_mapping: &MemoryMapping,
    loader_id: &Pubkey,
    enforce_aligned_host_addrs: bool,
) -> Result<(Vec<&'a [u8]>, &'a Pubkey), EbpfError<BpfError>> {
    let untranslated_seeds = translate_slice::<&[&u8]>(
        memory_mapping,
        seeds_addr,
        seeds_len,
        loader_id,
        enforce_aligned_host_addrs,
    )?;
    if untranslated_seeds.len() > MAX_SEEDS {
        return Err(SyscallError::BadSeeds(PubkeyError::MaxSeedLengthExceeded).into());
    }
    let seeds = untranslated_seeds
        .iter()
        .map(|untranslated_seed| {
            translate_slice::<u8>(
                memory_mapping,
                untranslated_seed.as_ptr() as *const _ as u64,
                untranslated_seed.len() as u64,
                loader_id,
                enforce_aligned_host_addrs,
            )
        })
        .collect::<Result<Vec<_>, EbpfError<BpfError>>>()?;
    let program_id = translate_type::<Pubkey>(
        memory_mapping,
        program_id_addr,
        loader_id,
        enforce_aligned_host_addrs,
    )?;
    Ok((seeds, program_id))
}

/// Create a program address
struct SyscallCreateProgramAddress<'a> {
    cost: u64,
    compute_meter: Rc<RefCell<dyn ComputeMeter>>,
    loader_id: &'a Pubkey,
    enforce_aligned_host_addrs: bool,
}
impl<'a> SyscallObject<BpfError> for SyscallCreateProgramAddress<'a> {
    fn call(
        &mut self,
        seeds_addr: u64,
        seeds_len: u64,
        program_id_addr: u64,
        address_addr: u64,
        _arg5: u64,
        memory_mapping: &MemoryMapping,
        result: &mut Result<u64, EbpfError<BpfError>>,
    ) {
        let (seeds, program_id) = question_mark!(
            translate_program_address_inputs(
                seeds_addr,
                seeds_len,
                program_id_addr,
                memory_mapping,
                self.loader_id,
                self.enforce_aligned_host_addrs,
            ),
            result
        );

        question_mark!(self.compute_meter.consume(self.cost), result);
        let new_address = match Pubkey::create_program_address(&seeds, program_id) {
            Ok(address) => address,
            Err(_) => {
                *result = Ok(1);
                return;
            }
        };
        let address = question_mark!(
            translate_slice_mut::<u8>(
                memory_mapping,
                address_addr,
                32,
                self.loader_id,
                self.enforce_aligned_host_addrs,
            ),
            result
        );
        address.copy_from_slice(new_address.as_ref());
        *result = Ok(0);
    }
}

/// Create a program address
struct SyscallTryFindProgramAddress<'a> {
    cost: u64,
    compute_meter: Rc<RefCell<dyn ComputeMeter>>,
    loader_id: &'a Pubkey,
    enforce_aligned_host_addrs: bool,
}
impl<'a> SyscallObject<BpfError> for SyscallTryFindProgramAddress<'a> {
    fn call(
        &mut self,
        seeds_addr: u64,
        seeds_len: u64,
        program_id_addr: u64,
        address_addr: u64,
        bump_seed_addr: u64,
        memory_mapping: &MemoryMapping,
        result: &mut Result<u64, EbpfError<BpfError>>,
    ) {
        let (seeds, program_id) = question_mark!(
            translate_program_address_inputs(
                seeds_addr,
                seeds_len,
                program_id_addr,
                memory_mapping,
                self.loader_id,
                self.enforce_aligned_host_addrs,
            ),
            result
        );

        let mut bump_seed = [std::u8::MAX];
        for _ in 0..std::u8::MAX {
            {
                let mut seeds_with_bump = seeds.to_vec();
                seeds_with_bump.push(&bump_seed);

                question_mark!(self.compute_meter.consume(self.cost), result);
                if let Ok(new_address) =
                    Pubkey::create_program_address(&seeds_with_bump, program_id)
                {
                    let bump_seed_ref = question_mark!(
                        translate_type_mut::<u8>(
                            memory_mapping,
                            bump_seed_addr,
                            self.loader_id,
                            self.enforce_aligned_host_addrs,
                        ),
                        result
                    );
                    let address = question_mark!(
                        translate_slice_mut::<u8>(
                            memory_mapping,
                            address_addr,
                            32,
                            self.loader_id,
                            self.enforce_aligned_host_addrs,
                        ),
                        result
                    );
                    *bump_seed_ref = bump_seed[0];
                    address.copy_from_slice(new_address.as_ref());
                    *result = Ok(0);
                    return;
                }
            }
            bump_seed[0] -= 1;
        }
        *result = Ok(1);
    }
}

/// SHA256
pub struct SyscallSha256<'a> {
    sha256_base_cost: u64,
    sha256_byte_cost: u64,
    compute_meter: Rc<RefCell<dyn ComputeMeter>>,
    loader_id: &'a Pubkey,
    enforce_aligned_host_addrs: bool,
}
impl<'a> SyscallObject<BpfError> for SyscallSha256<'a> {
    fn call(
        &mut self,
        vals_addr: u64,
        vals_len: u64,
        result_addr: u64,
        _arg4: u64,
        _arg5: u64,
        memory_mapping: &MemoryMapping,
        result: &mut Result<u64, EbpfError<BpfError>>,
    ) {
        question_mark!(self.compute_meter.consume(self.sha256_base_cost), result);
        let hash_result = question_mark!(
            translate_slice_mut::<u8>(
                memory_mapping,
                result_addr,
                HASH_BYTES as u64,
                self.loader_id,
                self.enforce_aligned_host_addrs,
            ),
            result
        );
        let mut hasher = Hasher::default();
        if vals_len > 0 {
            let vals = question_mark!(
                translate_slice::<&[u8]>(
                    memory_mapping,
                    vals_addr,
                    vals_len,
                    self.loader_id,
                    self.enforce_aligned_host_addrs,
                ),
                result
            );
            for val in vals.iter() {
                let bytes = question_mark!(
                    translate_slice::<u8>(
                        memory_mapping,
                        val.as_ptr() as u64,
                        val.len() as u64,
                        self.loader_id,
                        self.enforce_aligned_host_addrs,
                    ),
                    result
                );
                question_mark!(
                    self.compute_meter
                        .consume(self.sha256_byte_cost * (val.len() as u64 / 2)),
                    result
                );
                hasher.hash(bytes);
            }
        }
        hash_result.copy_from_slice(&hasher.result().to_bytes());
        *result = Ok(0);
    }
}

fn get_sysvar<T: std::fmt::Debug + Sysvar + SysvarId>(
    id: &Pubkey,
    var_addr: u64,
    loader_id: &Pubkey,
    memory_mapping: &MemoryMapping,
    invoke_context: Rc<RefCell<&mut dyn InvokeContext>>,
) -> Result<u64, EbpfError<BpfError>> {
    let invoke_context = invoke_context
        .try_borrow()
        .map_err(|_| SyscallError::InvokeContextBorrowFailed)?;

    invoke_context.get_compute_meter().consume(
        invoke_context.get_bpf_compute_budget().sysvar_base_cost + size_of::<T>() as u64,
    )?;
    let var = translate_type_mut::<T>(
        memory_mapping,
        var_addr,
        loader_id,
        invoke_context.is_feature_active(&enforce_aligned_host_addrs::id()),
    )?;

    *var = process_instruction::get_sysvar::<T>(*invoke_context, id)
        .map_err(SyscallError::InstructionError)?;

    Ok(SUCCESS)
}

/// Get a Clock sysvar
struct SyscallGetClockSysvar<'a> {
    invoke_context: Rc<RefCell<&'a mut dyn InvokeContext>>,
    loader_id: &'a Pubkey,
}
impl<'a> SyscallObject<BpfError> for SyscallGetClockSysvar<'a> {
    fn call(
        &mut self,
        var_addr: u64,
        _arg2: u64,
        _arg3: u64,
        _arg4: u64,
        _arg5: u64,
        memory_mapping: &MemoryMapping,
        result: &mut Result<u64, EbpfError<BpfError>>,
    ) {
        *result = get_sysvar::<Clock>(
            &sysvar::clock::id(),
            var_addr,
            self.loader_id,
            memory_mapping,
            self.invoke_context.clone(),
        );
    }
}
/// Get a EpochSchedule sysvar
struct SyscallGetEpochScheduleSysvar<'a> {
    invoke_context: Rc<RefCell<&'a mut dyn InvokeContext>>,
    loader_id: &'a Pubkey,
}
impl<'a> SyscallObject<BpfError> for SyscallGetEpochScheduleSysvar<'a> {
    fn call(
        &mut self,
        var_addr: u64,
        _arg2: u64,
        _arg3: u64,
        _arg4: u64,
        _arg5: u64,
        memory_mapping: &MemoryMapping,
        result: &mut Result<u64, EbpfError<BpfError>>,
    ) {
        *result = get_sysvar::<EpochSchedule>(
            &sysvar::epoch_schedule::id(),
            var_addr,
            self.loader_id,
            memory_mapping,
            self.invoke_context.clone(),
        );
    }
}
/// Get a Fees sysvar
struct SyscallGetFeesSysvar<'a> {
    invoke_context: Rc<RefCell<&'a mut dyn InvokeContext>>,
    loader_id: &'a Pubkey,
}
impl<'a> SyscallObject<BpfError> for SyscallGetFeesSysvar<'a> {
    fn call(
        &mut self,
        var_addr: u64,
        _arg2: u64,
        _arg3: u64,
        _arg4: u64,
        _arg5: u64,
        memory_mapping: &MemoryMapping,
        result: &mut Result<u64, EbpfError<BpfError>>,
    ) {
        *result = get_sysvar::<Fees>(
            &sysvar::fees::id(),
            var_addr,
            self.loader_id,
            memory_mapping,
            self.invoke_context.clone(),
        );
    }
}
/// Get a Rent sysvar
struct SyscallGetRentSysvar<'a> {
    invoke_context: Rc<RefCell<&'a mut dyn InvokeContext>>,
    loader_id: &'a Pubkey,
}
impl<'a> SyscallObject<BpfError> for SyscallGetRentSysvar<'a> {
    fn call(
        &mut self,
        var_addr: u64,
        _arg2: u64,
        _arg3: u64,
        _arg4: u64,
        _arg5: u64,
        memory_mapping: &MemoryMapping,
        result: &mut Result<u64, EbpfError<BpfError>>,
    ) {
        *result = get_sysvar::<Rent>(
            &sysvar::rent::id(),
            var_addr,
            self.loader_id,
            memory_mapping,
            self.invoke_context.clone(),
        );
    }
}

// Keccak256
pub struct SyscallKeccak256<'a> {
    base_cost: u64,
    byte_cost: u64,
    compute_meter: Rc<RefCell<dyn ComputeMeter>>,
    loader_id: &'a Pubkey,
}
impl<'a> SyscallObject<BpfError> for SyscallKeccak256<'a> {
    fn call(
        &mut self,
        vals_addr: u64,
        vals_len: u64,
        result_addr: u64,
        _arg4: u64,
        _arg5: u64,
        memory_mapping: &MemoryMapping,
        result: &mut Result<u64, EbpfError<BpfError>>,
    ) {
        question_mark!(self.compute_meter.consume(self.base_cost), result);
        let hash_result = question_mark!(
            translate_slice_mut::<u8>(
                memory_mapping,
                result_addr,
                keccak::HASH_BYTES as u64,
                self.loader_id,
                true,
            ),
            result
        );
        let mut hasher = keccak::Hasher::default();
        if vals_len > 0 {
            let vals = question_mark!(
                translate_slice::<&[u8]>(memory_mapping, vals_addr, vals_len, self.loader_id, true),
                result
            );
            for val in vals.iter() {
                let bytes = question_mark!(
                    translate_slice::<u8>(
                        memory_mapping,
                        val.as_ptr() as u64,
                        val.len() as u64,
                        self.loader_id,
                        true,
                    ),
                    result
                );
                question_mark!(
                    self.compute_meter
                        .consume(self.byte_cost * (val.len() as u64 / 2)),
                    result
                );
                hasher.hash(bytes);
            }
        }
        hash_result.copy_from_slice(&hasher.result().to_bytes());
        *result = Ok(0);
    }
}

/// memcpy
pub struct SyscallMemcpy<'a> {
    cost: u64,
    compute_meter: Rc<RefCell<dyn ComputeMeter>>,
    loader_id: &'a Pubkey,
}
impl<'a> SyscallObject<BpfError> for SyscallMemcpy<'a> {
    fn call(
        &mut self,
        dst_addr: u64,
        src_addr: u64,
        n: u64,
        _arg4: u64,
        _arg5: u64,
        memory_mapping: &MemoryMapping,
        result: &mut Result<u64, EbpfError<BpfError>>,
    ) {
        // cannot be overlapping
        if dst_addr + n > src_addr && src_addr > dst_addr {
            *result = Err(SyscallError::CopyOverlapping.into());
            return;
        }

        question_mark!(self.compute_meter.consume(n / self.cost), result);
        let dst = question_mark!(
            translate_slice_mut::<u8>(memory_mapping, dst_addr, n, self.loader_id, true),
            result
        );
        let src = question_mark!(
            translate_slice::<u8>(memory_mapping, src_addr, n, self.loader_id, true),
            result
        );
        unsafe {
            std::ptr::copy_nonoverlapping(src.as_ptr(), dst.as_mut_ptr(), n as usize);
        }
        *result = Ok(0);
    }
}
/// memcpy
pub struct SyscallMemmove<'a> {
    cost: u64,
    compute_meter: Rc<RefCell<dyn ComputeMeter>>,
    loader_id: &'a Pubkey,
}
impl<'a> SyscallObject<BpfError> for SyscallMemmove<'a> {
    fn call(
        &mut self,
        dst_addr: u64,
        src_addr: u64,
        n: u64,
        _arg4: u64,
        _arg5: u64,
        memory_mapping: &MemoryMapping,
        result: &mut Result<u64, EbpfError<BpfError>>,
    ) {
        question_mark!(self.compute_meter.consume(n / self.cost), result);
        let dst = question_mark!(
            translate_slice_mut::<u8>(memory_mapping, dst_addr, n, self.loader_id, true),
            result
        );
        let src = question_mark!(
            translate_slice::<u8>(memory_mapping, src_addr, n, self.loader_id, true),
            result
        );
        unsafe {
            std::ptr::copy(src.as_ptr(), dst.as_mut_ptr(), n as usize);
        }
        *result = Ok(0);
    }
}
/// memcmp
pub struct SyscallMemcmp<'a> {
    cost: u64,
    compute_meter: Rc<RefCell<dyn ComputeMeter>>,
    loader_id: &'a Pubkey,
}
impl<'a> SyscallObject<BpfError> for SyscallMemcmp<'a> {
    fn call(
        &mut self,
        s1_addr: u64,
        s2_addr: u64,
        n: u64,
        cmp_result_addr: u64,
        _arg5: u64,
        memory_mapping: &MemoryMapping,
        result: &mut Result<u64, EbpfError<BpfError>>,
    ) {
        question_mark!(self.compute_meter.consume(n / self.cost), result);
        let s1 = question_mark!(
            translate_slice::<u8>(memory_mapping, s1_addr, n, self.loader_id, true),
            result
        );
        let s2 = question_mark!(
            translate_slice::<u8>(memory_mapping, s2_addr, n, self.loader_id, true),
            result
        );
        let cmp_result = question_mark!(
            translate_type_mut::<i32>(memory_mapping, cmp_result_addr, self.loader_id, true),
            result
        );
        let mut i = 0;
        while i < n as usize {
            let a = s1[i];
            let b = s2[i];
            if a != b {
                *cmp_result = a as i32 - b as i32;
                *result = Ok(0);
                return;
            }
            i += 1;
        }
        *cmp_result = 0;
        *result = Ok(0);
    }
}
/// memset
pub struct SyscallMemset<'a> {
    cost: u64,
    compute_meter: Rc<RefCell<dyn ComputeMeter>>,
    loader_id: &'a Pubkey,
}
impl<'a> SyscallObject<BpfError> for SyscallMemset<'a> {
    fn call(
        &mut self,
        s_addr: u64,
        c: u64,
        n: u64,
        _arg4: u64,
        _arg5: u64,
        memory_mapping: &MemoryMapping,
        result: &mut Result<u64, EbpfError<BpfError>>,
    ) {
        question_mark!(self.compute_meter.consume(n / self.cost), result);
        let s = question_mark!(
            translate_slice_mut::<u8>(memory_mapping, s_addr, n, self.loader_id, true),
            result
        );
        for val in s.iter_mut().take(n as usize) {
            *val = c as u8;
        }
        *result = Ok(0);
    }
}

<<<<<<< HEAD
/// secp256k1_recover
pub struct SyscallSecp256k1Recover<'a> {
    cost: u64,
    compute_meter: Rc<RefCell<dyn ComputeMeter>>,
    loader_id: &'a Pubkey,
}

impl<'a> SyscallObject<BpfError> for SyscallSecp256k1Recover<'a> {
    fn call(
        &mut self,
        hash_addr: u64,
        recovery_id_val: u64,
        signature_addr: u64,
        result_addr: u64,
=======
// Blake3
pub struct SyscallBlake3<'a> {
    base_cost: u64,
    byte_cost: u64,
    compute_meter: Rc<RefCell<dyn ComputeMeter>>,
    loader_id: &'a Pubkey,
}
impl<'a> SyscallObject<BpfError> for SyscallBlake3<'a> {
    fn call(
        &mut self,
        vals_addr: u64,
        vals_len: u64,
        result_addr: u64,
        _arg4: u64,
>>>>>>> c2191d88
        _arg5: u64,
        memory_mapping: &MemoryMapping,
        result: &mut Result<u64, EbpfError<BpfError>>,
    ) {
<<<<<<< HEAD
        question_mark!(self.compute_meter.consume(self.cost), result);

        let hash = question_mark!(
            translate_slice::<u8>(
                memory_mapping,
                hash_addr,
                keccak::HASH_BYTES as u64,
                self.loader_id,
                true,
            ),
            result
        );
        let signature = question_mark!(
            translate_slice::<u8>(
                memory_mapping,
                signature_addr,
                SECP256K1_SIGNATURE_LENGTH as u64,
                self.loader_id,
                true,
            ),
            result
        );
        let secp256k1_recover_result = question_mark!(
            translate_slice_mut::<u8>(
                memory_mapping,
                result_addr,
                SECP256K1_PUBLIC_KEY_LENGTH as u64,
=======
        question_mark!(self.compute_meter.consume(self.base_cost), result);
        let hash_result = question_mark!(
            translate_slice_mut::<u8>(
                memory_mapping,
                result_addr,
                blake3::HASH_BYTES as u64,
>>>>>>> c2191d88
                self.loader_id,
                true,
            ),
            result
        );
<<<<<<< HEAD

        let message = match libsecp256k1::Message::parse_slice(hash) {
            Ok(msg) => msg,
            Err(_) => {
                *result = Ok(Secp256k1RecoverError::InvalidHash.into());
                return;
            }
        };
        let recovery_id = match libsecp256k1::RecoveryId::parse(recovery_id_val as u8) {
            Ok(id) => id,
            Err(_) => {
                *result = Ok(Secp256k1RecoverError::InvalidRecoveryId.into());
                return;
            }
        };
        let signature = match libsecp256k1::Signature::parse_standard_slice(signature) {
            Ok(sig) => sig,
            Err(_) => {
                *result = Ok(Secp256k1RecoverError::InvalidSignature.into());
                return;
            }
        };

        let public_key = match libsecp256k1::recover(&message, &signature, &recovery_id) {
            Ok(key) => key.serialize(),
            Err(_) => {
                *result = Ok(Secp256k1RecoverError::InvalidSignature.into());
                return;
            }
        };

        secp256k1_recover_result.copy_from_slice(&public_key[1..65]);
        *result = Ok(SUCCESS);
=======
        let mut hasher = blake3::Hasher::default();
        if vals_len > 0 {
            let vals = question_mark!(
                translate_slice::<&[u8]>(memory_mapping, vals_addr, vals_len, self.loader_id, true),
                result
            );
            for val in vals.iter() {
                let bytes = question_mark!(
                    translate_slice::<u8>(
                        memory_mapping,
                        val.as_ptr() as u64,
                        val.len() as u64,
                        self.loader_id,
                        true,
                    ),
                    result
                );
                question_mark!(
                    self.compute_meter
                        .consume(self.byte_cost * (val.len() as u64 / 2)),
                    result
                );
                hasher.hash(bytes);
            }
        }
        hash_result.copy_from_slice(&hasher.result().to_bytes());
        *result = Ok(0);
>>>>>>> c2191d88
    }
}

// Cross-program invocation syscalls

struct AccountReferences<'a> {
    lamports: &'a mut u64,
    owner: &'a mut Pubkey,
    data: &'a mut [u8],
    vm_data_addr: u64,
    ref_to_len_in_vm: &'a mut u64,
    serialized_len_ptr: &'a mut u64,
}
type TranslatedAccount<'a> = (
    Rc<RefCell<AccountSharedData>>,
    Option<AccountReferences<'a>>,
);
type TranslatedAccounts<'a> = (
    Vec<Rc<RefCell<AccountSharedData>>>,
    Vec<Option<AccountReferences<'a>>>,
);

/// Implemented by language specific data structure translators
trait SyscallInvokeSigned<'a> {
    fn get_context_mut(&self) -> Result<RefMut<&'a mut dyn InvokeContext>, EbpfError<BpfError>>;
    fn get_context(&self) -> Result<Ref<&'a mut dyn InvokeContext>, EbpfError<BpfError>>;
    fn translate_instruction(
        &self,
        addr: u64,
        memory_mapping: &MemoryMapping,
        enforce_aligned_host_addrs: bool,
    ) -> Result<Instruction, EbpfError<BpfError>>;
    fn translate_accounts(
        &self,
        account_keys: &[Pubkey],
        program_account_index: usize,
        account_infos_addr: u64,
        account_infos_len: u64,
        memory_mapping: &MemoryMapping,
    ) -> Result<TranslatedAccounts<'a>, EbpfError<BpfError>>;
    fn translate_signers(
        &self,
        program_id: &Pubkey,
        signers_seeds_addr: u64,
        signers_seeds_len: u64,
        memory_mapping: &MemoryMapping,
        enforce_aligned_host_addrs: bool,
    ) -> Result<Vec<Pubkey>, EbpfError<BpfError>>;
}

/// Cross-program invocation called from Rust
pub struct SyscallInvokeSignedRust<'a> {
    invoke_context: Rc<RefCell<&'a mut dyn InvokeContext>>,
    loader_id: &'a Pubkey,
}
impl<'a> SyscallInvokeSigned<'a> for SyscallInvokeSignedRust<'a> {
    fn get_context_mut(&self) -> Result<RefMut<&'a mut dyn InvokeContext>, EbpfError<BpfError>> {
        self.invoke_context
            .try_borrow_mut()
            .map_err(|_| SyscallError::InvokeContextBorrowFailed.into())
    }
    fn get_context(&self) -> Result<Ref<&'a mut dyn InvokeContext>, EbpfError<BpfError>> {
        self.invoke_context
            .try_borrow()
            .map_err(|_| SyscallError::InvokeContextBorrowFailed.into())
    }
    fn translate_instruction(
        &self,
        addr: u64,
        memory_mapping: &MemoryMapping,
        enforce_aligned_host_addrs: bool,
    ) -> Result<Instruction, EbpfError<BpfError>> {
        let ix = translate_type::<Instruction>(
            memory_mapping,
            addr,
            self.loader_id,
            enforce_aligned_host_addrs,
        )?;

        check_instruction_size(
            ix.accounts.len(),
            ix.data.len(),
            &self.invoke_context.borrow(),
        )?;

        let accounts = translate_slice::<AccountMeta>(
            memory_mapping,
            ix.accounts.as_ptr() as u64,
            ix.accounts.len() as u64,
            self.loader_id,
            enforce_aligned_host_addrs,
        )?
        .to_vec();
        let data = translate_slice::<u8>(
            memory_mapping,
            ix.data.as_ptr() as u64,
            ix.data.len() as u64,
            self.loader_id,
            enforce_aligned_host_addrs,
        )?
        .to_vec();
        Ok(Instruction {
            program_id: ix.program_id,
            accounts,
            data,
        })
    }

    fn translate_accounts(
        &self,
        account_keys: &[Pubkey],
        program_account_index: usize,
        account_infos_addr: u64,
        account_infos_len: u64,
        memory_mapping: &MemoryMapping,
    ) -> Result<TranslatedAccounts<'a>, EbpfError<BpfError>> {
        let invoke_context = self.invoke_context.borrow();
        let enforce_aligned_host_addrs =
            invoke_context.is_feature_active(&enforce_aligned_host_addrs::id());

        let account_infos = translate_slice::<AccountInfo>(
            memory_mapping,
            account_infos_addr,
            account_infos_len,
            self.loader_id,
            enforce_aligned_host_addrs,
        )?;
        check_account_infos(account_infos.len(), &invoke_context)?;
        let account_info_keys = account_infos
            .iter()
            .map(|account_info| {
                translate_type::<Pubkey>(
                    memory_mapping,
                    account_info.key as *const _ as u64,
                    self.loader_id,
                    enforce_aligned_host_addrs,
                )
            })
            .collect::<Result<Vec<_>, EbpfError<BpfError>>>()?;

        let translate = |account_info: &AccountInfo,
                         invoke_context: &Ref<&mut dyn InvokeContext>| {
            // Translate the account from user space

            let lamports = {
                // Double translate lamports out of RefCell
                let ptr = translate_type::<u64>(
                    memory_mapping,
                    account_info.lamports.as_ptr() as u64,
                    self.loader_id,
                    enforce_aligned_host_addrs,
                )?;
                translate_type_mut::<u64>(
                    memory_mapping,
                    *ptr,
                    self.loader_id,
                    enforce_aligned_host_addrs,
                )?
            };
            let owner = translate_type_mut::<Pubkey>(
                memory_mapping,
                account_info.owner as *const _ as u64,
                self.loader_id,
                enforce_aligned_host_addrs,
            )?;

            let (data, vm_data_addr, ref_to_len_in_vm, serialized_len_ptr) = {
                // Double translate data out of RefCell
                let data = *translate_type::<&[u8]>(
                    memory_mapping,
                    account_info.data.as_ptr() as *const _ as u64,
                    self.loader_id,
                    enforce_aligned_host_addrs,
                )?;

                if invoke_context.is_feature_active(&cpi_data_cost::id()) {
                    invoke_context.get_compute_meter().consume(
                        data.len() as u64
                            / invoke_context.get_bpf_compute_budget().cpi_bytes_per_unit,
                    )?;
                }

                let translated = translate(
                    memory_mapping,
                    AccessType::Store,
                    unsafe { (account_info.data.as_ptr() as *const u64).offset(1) as u64 },
                    8,
                )? as *mut u64;
                let ref_to_len_in_vm = unsafe { &mut *translated };
                let ref_of_len_in_input_buffer = unsafe { data.as_ptr().offset(-8) };
                let serialized_len_ptr = translate_type_mut::<u64>(
                    memory_mapping,
                    ref_of_len_in_input_buffer as *const _ as u64,
                    self.loader_id,
                    enforce_aligned_host_addrs,
                )?;
                let vm_data_addr = data.as_ptr() as u64;
                (
                    translate_slice_mut::<u8>(
                        memory_mapping,
                        vm_data_addr,
                        data.len() as u64,
                        self.loader_id,
                        enforce_aligned_host_addrs,
                    )?,
                    vm_data_addr,
                    ref_to_len_in_vm,
                    serialized_len_ptr,
                )
            };

            Ok((
                Rc::new(RefCell::new(AccountSharedData::from(Account {
                    lamports: *lamports,
                    data: data.to_vec(),
                    executable: account_info.executable,
                    owner: *owner,
                    rent_epoch: account_info.rent_epoch,
                }))),
                Some(AccountReferences {
                    lamports,
                    owner,
                    data,
                    vm_data_addr,
                    ref_to_len_in_vm,
                    serialized_len_ptr,
                }),
            ))
        };

        get_translated_accounts(
            account_keys,
            program_account_index,
            &account_info_keys,
            account_infos,
            &invoke_context,
            translate,
        )
    }

    fn translate_signers(
        &self,
        program_id: &Pubkey,
        signers_seeds_addr: u64,
        signers_seeds_len: u64,
        memory_mapping: &MemoryMapping,
        enforce_aligned_host_addrs: bool,
    ) -> Result<Vec<Pubkey>, EbpfError<BpfError>> {
        let mut signers = Vec::new();
        if signers_seeds_len > 0 {
            let signers_seeds = translate_slice::<&[&[u8]]>(
                memory_mapping,
                signers_seeds_addr,
                signers_seeds_len,
                self.loader_id,
                enforce_aligned_host_addrs,
            )?;
            if signers_seeds.len() > MAX_SIGNERS {
                return Err(SyscallError::TooManySigners.into());
            }
            for signer_seeds in signers_seeds.iter() {
                let untranslated_seeds = translate_slice::<&[u8]>(
                    memory_mapping,
                    signer_seeds.as_ptr() as *const _ as u64,
                    signer_seeds.len() as u64,
                    self.loader_id,
                    enforce_aligned_host_addrs,
                )?;
                if untranslated_seeds.len() > MAX_SEEDS {
                    return Err(SyscallError::InstructionError(
                        InstructionError::MaxSeedLengthExceeded,
                    )
                    .into());
                }
                let seeds = untranslated_seeds
                    .iter()
                    .map(|untranslated_seed| {
                        translate_slice::<u8>(
                            memory_mapping,
                            untranslated_seed.as_ptr() as *const _ as u64,
                            untranslated_seed.len() as u64,
                            self.loader_id,
                            enforce_aligned_host_addrs,
                        )
                    })
                    .collect::<Result<Vec<_>, EbpfError<BpfError>>>()?;
                let signer = Pubkey::create_program_address(&seeds, program_id)
                    .map_err(SyscallError::BadSeeds)?;
                signers.push(signer);
            }
            Ok(signers)
        } else {
            Ok(vec![])
        }
    }
}
impl<'a> SyscallObject<BpfError> for SyscallInvokeSignedRust<'a> {
    fn call(
        &mut self,
        instruction_addr: u64,
        account_infos_addr: u64,
        account_infos_len: u64,
        signers_seeds_addr: u64,
        signers_seeds_len: u64,
        memory_mapping: &MemoryMapping,
        result: &mut Result<u64, EbpfError<BpfError>>,
    ) {
        *result = call(
            self,
            instruction_addr,
            account_infos_addr,
            account_infos_len,
            signers_seeds_addr,
            signers_seeds_len,
            memory_mapping,
        );
    }
}

/// Rust representation of C's SolInstruction
#[derive(Debug)]
struct SolInstruction {
    program_id_addr: u64,
    accounts_addr: u64,
    accounts_len: usize,
    data_addr: u64,
    data_len: usize,
}

/// Rust representation of C's SolAccountMeta
#[derive(Debug)]
struct SolAccountMeta {
    pubkey_addr: u64,
    is_writable: bool,
    is_signer: bool,
}

/// Rust representation of C's SolAccountInfo
#[derive(Debug)]
struct SolAccountInfo {
    key_addr: u64,
    lamports_addr: u64,
    data_len: u64,
    data_addr: u64,
    owner_addr: u64,
    rent_epoch: u64,
    is_signer: bool,
    is_writable: bool,
    executable: bool,
}

/// Rust representation of C's SolSignerSeed
#[derive(Debug)]
struct SolSignerSeedC {
    addr: u64,
    len: u64,
}

/// Rust representation of C's SolSignerSeeds
#[derive(Debug)]
struct SolSignerSeedsC {
    addr: u64,
    len: u64,
}

/// Cross-program invocation called from C
pub struct SyscallInvokeSignedC<'a> {
    invoke_context: Rc<RefCell<&'a mut dyn InvokeContext>>,
    loader_id: &'a Pubkey,
}
impl<'a> SyscallInvokeSigned<'a> for SyscallInvokeSignedC<'a> {
    fn get_context_mut(&self) -> Result<RefMut<&'a mut dyn InvokeContext>, EbpfError<BpfError>> {
        self.invoke_context
            .try_borrow_mut()
            .map_err(|_| SyscallError::InvokeContextBorrowFailed.into())
    }
    fn get_context(&self) -> Result<Ref<&'a mut dyn InvokeContext>, EbpfError<BpfError>> {
        self.invoke_context
            .try_borrow()
            .map_err(|_| SyscallError::InvokeContextBorrowFailed.into())
    }

    fn translate_instruction(
        &self,
        addr: u64,
        memory_mapping: &MemoryMapping,
        enforce_aligned_host_addrs: bool,
    ) -> Result<Instruction, EbpfError<BpfError>> {
        let ix_c = translate_type::<SolInstruction>(
            memory_mapping,
            addr,
            self.loader_id,
            enforce_aligned_host_addrs,
        )?;

        check_instruction_size(
            ix_c.accounts_len,
            ix_c.data_len,
            &self.invoke_context.borrow(),
        )?;
        let program_id = translate_type::<Pubkey>(
            memory_mapping,
            ix_c.program_id_addr,
            self.loader_id,
            enforce_aligned_host_addrs,
        )?;
        let meta_cs = translate_slice::<SolAccountMeta>(
            memory_mapping,
            ix_c.accounts_addr,
            ix_c.accounts_len as u64,
            self.loader_id,
            enforce_aligned_host_addrs,
        )?;
        let data = translate_slice::<u8>(
            memory_mapping,
            ix_c.data_addr,
            ix_c.data_len as u64,
            self.loader_id,
            enforce_aligned_host_addrs,
        )?
        .to_vec();
        let accounts = meta_cs
            .iter()
            .map(|meta_c| {
                let pubkey = translate_type::<Pubkey>(
                    memory_mapping,
                    meta_c.pubkey_addr,
                    self.loader_id,
                    enforce_aligned_host_addrs,
                )?;
                Ok(AccountMeta {
                    pubkey: *pubkey,
                    is_signer: meta_c.is_signer,
                    is_writable: meta_c.is_writable,
                })
            })
            .collect::<Result<Vec<AccountMeta>, EbpfError<BpfError>>>()?;

        Ok(Instruction {
            program_id: *program_id,
            accounts,
            data,
        })
    }

    fn translate_accounts(
        &self,
        account_keys: &[Pubkey],
        program_account_index: usize,
        account_infos_addr: u64,
        account_infos_len: u64,
        memory_mapping: &MemoryMapping,
    ) -> Result<TranslatedAccounts<'a>, EbpfError<BpfError>> {
        let invoke_context = self.invoke_context.borrow();
        let enforce_aligned_host_addrs =
            invoke_context.is_feature_active(&enforce_aligned_host_addrs::id());

        let account_infos = translate_slice::<SolAccountInfo>(
            memory_mapping,
            account_infos_addr,
            account_infos_len,
            self.loader_id,
            enforce_aligned_host_addrs,
        )?;
        check_account_infos(account_infos.len(), &invoke_context)?;
        let account_info_keys = account_infos
            .iter()
            .map(|account_info| {
                translate_type::<Pubkey>(
                    memory_mapping,
                    account_info.key_addr,
                    self.loader_id,
                    enforce_aligned_host_addrs,
                )
            })
            .collect::<Result<Vec<_>, EbpfError<BpfError>>>()?;

        let translate = |account_info: &SolAccountInfo,
                         invoke_context: &Ref<&mut dyn InvokeContext>| {
            // Translate the account from user space

            let lamports = translate_type_mut::<u64>(
                memory_mapping,
                account_info.lamports_addr,
                self.loader_id,
                enforce_aligned_host_addrs,
            )?;
            let owner = translate_type_mut::<Pubkey>(
                memory_mapping,
                account_info.owner_addr,
                self.loader_id,
                enforce_aligned_host_addrs,
            )?;
            let vm_data_addr = account_info.data_addr;

            if invoke_context.is_feature_active(&cpi_data_cost::id()) {
                invoke_context.get_compute_meter().consume(
                    account_info.data_len
                        / invoke_context.get_bpf_compute_budget().cpi_bytes_per_unit,
                )?;
            }

            let data = translate_slice_mut::<u8>(
                memory_mapping,
                vm_data_addr,
                account_info.data_len,
                self.loader_id,
                enforce_aligned_host_addrs,
            )?;

            let first_info_addr = &account_infos[0] as *const _ as u64;
            let addr = &account_info.data_len as *const u64 as u64;
            let vm_addr = account_infos_addr + (addr - first_info_addr);
            let _ = translate(
                memory_mapping,
                AccessType::Store,
                vm_addr,
                size_of::<u64>() as u64,
            )?;
            let ref_to_len_in_vm = unsafe { &mut *(addr as *mut u64) };

            let ref_of_len_in_input_buffer =
                unsafe { (account_info.data_addr as *mut u8).offset(-8) };
            let serialized_len_ptr = translate_type_mut::<u64>(
                memory_mapping,
                ref_of_len_in_input_buffer as *const _ as u64,
                self.loader_id,
                enforce_aligned_host_addrs,
            )?;

            Ok((
                Rc::new(RefCell::new(AccountSharedData::from(Account {
                    lamports: *lamports,
                    data: data.to_vec(),
                    executable: account_info.executable,
                    owner: *owner,
                    rent_epoch: account_info.rent_epoch,
                }))),
                Some(AccountReferences {
                    lamports,
                    owner,
                    data,
                    vm_data_addr,
                    ref_to_len_in_vm,
                    serialized_len_ptr,
                }),
            ))
        };

        get_translated_accounts(
            account_keys,
            program_account_index,
            &account_info_keys,
            account_infos,
            &invoke_context,
            translate,
        )
    }

    fn translate_signers(
        &self,
        program_id: &Pubkey,
        signers_seeds_addr: u64,
        signers_seeds_len: u64,
        memory_mapping: &MemoryMapping,
        enforce_aligned_host_addrs: bool,
    ) -> Result<Vec<Pubkey>, EbpfError<BpfError>> {
        if signers_seeds_len > 0 {
            let signers_seeds = translate_slice::<SolSignerSeedC>(
                memory_mapping,
                signers_seeds_addr,
                signers_seeds_len,
                self.loader_id,
                enforce_aligned_host_addrs,
            )?;
            if signers_seeds.len() > MAX_SIGNERS {
                return Err(SyscallError::TooManySigners.into());
            }
            Ok(signers_seeds
                .iter()
                .map(|signer_seeds| {
                    let seeds = translate_slice::<SolSignerSeedC>(
                        memory_mapping,
                        signer_seeds.addr,
                        signer_seeds.len,
                        self.loader_id,
                        enforce_aligned_host_addrs,
                    )?;
                    if seeds.len() > MAX_SEEDS {
                        return Err(SyscallError::InstructionError(
                            InstructionError::MaxSeedLengthExceeded,
                        )
                        .into());
                    }
                    let seeds_bytes = seeds
                        .iter()
                        .map(|seed| {
                            translate_slice::<u8>(
                                memory_mapping,
                                seed.addr,
                                seed.len,
                                self.loader_id,
                                enforce_aligned_host_addrs,
                            )
                        })
                        .collect::<Result<Vec<_>, EbpfError<BpfError>>>()?;
                    Pubkey::create_program_address(&seeds_bytes, program_id)
                        .map_err(|err| SyscallError::BadSeeds(err).into())
                })
                .collect::<Result<Vec<_>, EbpfError<BpfError>>>()?)
        } else {
            Ok(vec![])
        }
    }
}
impl<'a> SyscallObject<BpfError> for SyscallInvokeSignedC<'a> {
    fn call(
        &mut self,
        instruction_addr: u64,
        account_infos_addr: u64,
        account_infos_len: u64,
        signers_seeds_addr: u64,
        signers_seeds_len: u64,
        memory_mapping: &MemoryMapping,
        result: &mut Result<u64, EbpfError<BpfError>>,
    ) {
        *result = call(
            self,
            instruction_addr,
            account_infos_addr,
            account_infos_len,
            signers_seeds_addr,
            signers_seeds_len,
            memory_mapping,
        );
    }
}

fn get_translated_accounts<'a, T, F>(
    account_keys: &[Pubkey],
    program_account_index: usize,
    account_info_keys: &[&Pubkey],
    account_infos: &[T],
    invoke_context: &Ref<&mut dyn InvokeContext>,
    do_translate: F,
) -> Result<TranslatedAccounts<'a>, EbpfError<BpfError>>
where
    F: Fn(&T, &Ref<&mut dyn InvokeContext>) -> Result<TranslatedAccount<'a>, EbpfError<BpfError>>,
{
    let mut accounts = Vec::with_capacity(account_keys.len());
    let mut refs = Vec::with_capacity(account_keys.len());
    for (i, ref account_key) in account_keys.iter().enumerate() {
        let account = invoke_context.get_account(&account_key).ok_or_else(|| {
            ic_msg!(
                invoke_context,
                "Instruction references an unknown account {}",
                account_key
            );
            SyscallError::InstructionError(InstructionError::MissingAccount)
        })?;

        if i == program_account_index || account.borrow().executable() {
            // Use the known account
            accounts.push(account);
            refs.push(None);
        } else if let Some(account_info) =
            account_info_keys
                .iter()
                .zip(account_infos)
                .find_map(|(key, account_info)| {
                    if key == account_key {
                        Some(account_info)
                    } else {
                        None
                    }
                })
        {
            let (account, account_ref) = do_translate(account_info, invoke_context)?;
            accounts.push(account);
            refs.push(account_ref);
        } else {
            ic_msg!(
                invoke_context,
                "Instruction references an unknown account {}",
                account_key
            );
            return Err(SyscallError::InstructionError(InstructionError::MissingAccount).into());
        }
    }

    Ok((accounts, refs))
}

fn check_instruction_size(
    num_accounts: usize,
    data_len: usize,
    invoke_context: &Ref<&mut dyn InvokeContext>,
) -> Result<(), EbpfError<BpfError>> {
    let size = num_accounts
        .saturating_mul(size_of::<AccountMeta>())
        .saturating_add(data_len);
    let max_size = invoke_context
        .get_bpf_compute_budget()
        .max_cpi_instruction_size;
    if size > max_size {
        return Err(SyscallError::InstructionTooLarge(size, max_size).into());
    }
    Ok(())
}

fn check_account_infos(
    len: usize,
    invoke_context: &Ref<&mut dyn InvokeContext>,
) -> Result<(), EbpfError<BpfError>> {
    if len * size_of::<Pubkey>()
        > invoke_context
            .get_bpf_compute_budget()
            .max_cpi_instruction_size
    {
        // Cap the number of account_infos a caller can pass to approximate
        // maximum that accounts that could be passed in an instruction
        return Err(SyscallError::TooManyAccounts.into());
    };
    Ok(())
}

fn check_authorized_program(
    program_id: &Pubkey,
    instruction_data: &[u8],
    invoke_context: &Ref<&mut dyn InvokeContext>,
) -> Result<(), EbpfError<BpfError>> {
    if native_loader::check_id(program_id)
        || bpf_loader::check_id(program_id)
        || bpf_loader_deprecated::check_id(program_id)
        || (bpf_loader_upgradeable::check_id(program_id)
            && !(bpf_loader_upgradeable::is_upgrade_instruction(instruction_data)
                || (bpf_loader_upgradeable::is_set_authority_instruction(instruction_data)
                    && invoke_context
                        .is_feature_active(&set_upgrade_authority_via_cpi_enabled::id()))))
    {
        return Err(SyscallError::ProgramNotSupported(*program_id).into());
    }
    Ok(())
}

#[allow(clippy::type_complexity)]
fn get_upgradeable_executable(
    callee_program_id: &Pubkey,
    program_account: &Rc<RefCell<AccountSharedData>>,
    invoke_context: &Ref<&mut dyn InvokeContext>,
) -> Result<Option<(Pubkey, Rc<RefCell<AccountSharedData>>)>, EbpfError<BpfError>> {
    if program_account.borrow().owner() == &bpf_loader_upgradeable::id() {
        match program_account.borrow().state() {
            Ok(UpgradeableLoaderState::Program {
                programdata_address,
            }) => {
                if let Some(account) = invoke_context.get_account(&programdata_address) {
                    Ok(Some((programdata_address, account)))
                } else {
                    ic_msg!(
                        invoke_context,
                        "Unknown upgradeable programdata account {}",
                        programdata_address,
                    );
                    Err(SyscallError::InstructionError(InstructionError::MissingAccount).into())
                }
            }
            _ => {
                ic_msg!(
                    invoke_context,
                    "Invalid upgradeable program account {}",
                    callee_program_id,
                );
                Err(SyscallError::InstructionError(InstructionError::InvalidAccountData).into())
            }
        }
    } else {
        Ok(None)
    }
}

/// Call process instruction, common to both Rust and C
fn call<'a>(
    syscall: &mut dyn SyscallInvokeSigned<'a>,
    instruction_addr: u64,
    account_infos_addr: u64,
    account_infos_len: u64,
    signers_seeds_addr: u64,
    signers_seeds_len: u64,
    memory_mapping: &MemoryMapping,
) -> Result<u64, EbpfError<BpfError>> {
    let (
        message,
        executables,
        accounts,
        account_refs,
        caller_write_privileges,
        demote_sysvar_write_locks,
    ) = {
        let invoke_context = syscall.get_context()?;

        invoke_context
            .get_compute_meter()
            .consume(invoke_context.get_bpf_compute_budget().invoke_units)?;

        let enforce_aligned_host_addrs =
            invoke_context.is_feature_active(&enforce_aligned_host_addrs::id());

        let caller_program_id = invoke_context
            .get_caller()
            .map_err(SyscallError::InstructionError)?;

        // Translate and verify caller's data

        let instruction = syscall.translate_instruction(
            instruction_addr,
            &memory_mapping,
            enforce_aligned_host_addrs,
        )?;
        let signers = syscall.translate_signers(
            caller_program_id,
            signers_seeds_addr,
            signers_seeds_len,
            memory_mapping,
            enforce_aligned_host_addrs,
        )?;
        let keyed_account_refs = invoke_context
            .get_keyed_accounts()
            .map_err(SyscallError::InstructionError)?
            .iter()
            .collect::<Vec<&KeyedAccount>>();
        let (message, callee_program_id, callee_program_id_index) =
            MessageProcessor::create_message(
                &instruction,
                &keyed_account_refs,
                &signers,
                &invoke_context,
            )
            .map_err(SyscallError::InstructionError)?;
        let caller_write_privileges = message
            .account_keys
            .iter()
            .map(|key| {
                if let Some(keyed_account) = keyed_account_refs
                    .iter()
                    .find(|keyed_account| key == keyed_account.unsigned_key())
                {
                    keyed_account.is_writable()
                } else {
                    false
                }
            })
            .collect::<Vec<bool>>();
        check_authorized_program(&callee_program_id, &instruction.data, &invoke_context)?;
        let (accounts, account_refs) = syscall.translate_accounts(
            &message.account_keys,
            callee_program_id_index,
            account_infos_addr,
            account_infos_len,
            memory_mapping,
        )?;

        // Construct executables

        let program_account = accounts
            .get(callee_program_id_index)
            .ok_or_else(|| {
                ic_msg!(invoke_context, "Unknown program {}", callee_program_id,);
                SyscallError::InstructionError(InstructionError::MissingAccount)
            })?
            .clone();
        let programdata_executable =
            get_upgradeable_executable(&callee_program_id, &program_account, &invoke_context)?;
        let mut executables = vec![(callee_program_id, program_account)];
        if let Some(executable) = programdata_executable {
            executables.push(executable);
        }

        // Record the instruction

        invoke_context.record_instruction(&instruction);

        (
            message,
            executables,
            accounts,
            account_refs,
            caller_write_privileges,
            invoke_context.is_feature_active(&demote_sysvar_write_locks::id()),
        )
    };

    // Process instruction

    #[allow(clippy::deref_addrof)]
    match MessageProcessor::process_cross_program_instruction(
        &message,
        &executables,
        &accounts,
        &caller_write_privileges,
        *(&mut *(syscall.get_context_mut()?)),
    ) {
        Ok(()) => (),
        Err(err) => {
            return Err(SyscallError::InstructionError(err).into());
        }
    }

    // Copy results back to caller
    {
        let invoke_context = syscall.get_context()?;
        for (i, (account, account_ref)) in accounts.iter().zip(account_refs).enumerate() {
            let account = account.borrow();
            if let Some(mut account_ref) = account_ref {
                if message.is_writable(i, demote_sysvar_write_locks) && !account.executable() {
                    *account_ref.lamports = account.lamports();
                    *account_ref.owner = *account.owner();
                    if account_ref.data.len() != account.data().len() {
                        if !account_ref.data.is_empty() {
                            // Only support for `CreateAccount` at this time.
                            // Need a way to limit total realloc size across multiple CPI calls
                            ic_msg!(
                                invoke_context,
                                "Inner instructions do not support realloc, only SystemProgram::CreateAccount",
                            );
                            return Err(SyscallError::InstructionError(
                                InstructionError::InvalidRealloc,
                            )
                            .into());
                        }
                        if account.data().len()
                            > account_ref.data.len() + MAX_PERMITTED_DATA_INCREASE
                        {
                            ic_msg!(
                                invoke_context,
                                "SystemProgram::CreateAccount data size limited to {} in inner instructions",
                                MAX_PERMITTED_DATA_INCREASE
                            );
                            return Err(SyscallError::InstructionError(
                                InstructionError::InvalidRealloc,
                            )
                            .into());
                        }
                        if invoke_context.is_feature_active(&update_data_on_realloc::id()) {
                            account_ref.data = translate_slice_mut::<u8>(
                                memory_mapping,
                                account_ref.vm_data_addr,
                                account.data().len() as u64,
                                &bpf_loader_deprecated::id(), // Don't care since it is byte aligned
                                true,
                            )?;
                        } else {
                            let _ = translate(
                                memory_mapping,
                                AccessType::Store,
                                account_ref.vm_data_addr,
                                account.data().len() as u64,
                            )?;
                        }
                        *account_ref.ref_to_len_in_vm = account.data().len() as u64;
                        *account_ref.serialized_len_ptr = account.data().len() as u64;
                    }
                    account_ref
                        .data
                        .copy_from_slice(&account.data()[0..account_ref.data.len()]);
                }
            }
        }
    }

    Ok(SUCCESS)
}

#[cfg(test)]
mod tests {
    use super::*;
    use solana_rbpf::{
        ebpf::HOST_ALIGN, memory_region::MemoryRegion, user_error::UserError, vm::Config,
    };
    use solana_sdk::{
        bpf_loader,
        fee_calculator::FeeCalculator,
        hash::hashv,
        process_instruction::{MockComputeMeter, MockInvokeContext, MockLogger},
    };
    use std::str::FromStr;

    const DEFAULT_CONFIG: Config = Config {
        max_call_depth: 20,
        stack_frame_size: 4_096,
        enable_instruction_meter: true,
        enable_instruction_tracing: false,
    };

    macro_rules! assert_access_violation {
        ($result:expr, $va:expr, $len:expr) => {
            match $result {
                Err(EbpfError::AccessViolation(_, _, va, len, _)) if $va == va && len == len => (),
                _ => panic!(),
            }
        };
    }

    #[test]
    fn test_translate() {
        const START: u64 = 100;
        const LENGTH: u64 = 1000;
        let data = vec![0u8; LENGTH as usize];
        let addr = data.as_ptr() as u64;
        let memory_mapping = MemoryMapping::new::<UserError>(
            vec![MemoryRegion::new_from_slice(&data, START, 0, false)],
            &DEFAULT_CONFIG,
        )
        .unwrap();

        let cases = vec![
            (true, START, 0, addr),
            (true, START, 1, addr),
            (true, START, LENGTH, addr),
            (true, START + 1, LENGTH - 1, addr + 1),
            (false, START + 1, LENGTH, 0),
            (true, START + LENGTH - 1, 1, addr + LENGTH - 1),
            (true, START + LENGTH, 0, addr + LENGTH),
            (false, START + LENGTH, 1, 0),
            (false, START, LENGTH + 1, 0),
            (false, 0, 0, 0),
            (false, 0, 1, 0),
            (false, START - 1, 0, 0),
            (false, START - 1, 1, 0),
            (true, START + LENGTH / 2, LENGTH / 2, addr + LENGTH / 2),
        ];
        for (ok, start, length, value) in cases {
            if ok {
                assert_eq!(
                    translate(&memory_mapping, AccessType::Load, start, length).unwrap(),
                    value
                )
            } else {
                assert!(translate(&memory_mapping, AccessType::Load, start, length).is_err())
            }
        }
    }

    #[test]
    fn test_translate_type() {
        // Pubkey
        let pubkey = solana_sdk::pubkey::new_rand();
        let addr = &pubkey as *const _ as u64;
        let memory_mapping = MemoryMapping::new::<UserError>(
            vec![MemoryRegion {
                host_addr: addr,
                vm_addr: 100,
                len: std::mem::size_of::<Pubkey>() as u64,
                vm_gap_shift: 63,
                is_writable: false,
            }],
            &DEFAULT_CONFIG,
        )
        .unwrap();
        let translated_pubkey =
            translate_type::<Pubkey>(&memory_mapping, 100, &bpf_loader::id(), true).unwrap();
        assert_eq!(pubkey, *translated_pubkey);

        // Instruction
        let instruction = Instruction::new_with_bincode(
            solana_sdk::pubkey::new_rand(),
            &"foobar",
            vec![AccountMeta::new(solana_sdk::pubkey::new_rand(), false)],
        );
        let addr = &instruction as *const _ as u64;
        let mut memory_mapping = MemoryMapping::new::<UserError>(
            vec![MemoryRegion {
                host_addr: addr,
                vm_addr: 96,
                len: std::mem::size_of::<Instruction>() as u64,
                vm_gap_shift: 63,
                is_writable: false,
            }],
            &DEFAULT_CONFIG,
        )
        .unwrap();
        let translated_instruction =
            translate_type::<Instruction>(&memory_mapping, 96, &bpf_loader::id(), true).unwrap();
        assert_eq!(instruction, *translated_instruction);
        memory_mapping.resize_region::<BpfError>(0, 1).unwrap();
        assert!(
            translate_type::<Instruction>(&memory_mapping, 100, &bpf_loader::id(), true).is_err()
        );
    }

    #[test]
    fn test_translate_slice() {
        // zero len
        let good_data = vec![1u8, 2, 3, 4, 5];
        let data: Vec<u8> = vec![];
        assert_eq!(0x1 as *const u8, data.as_ptr());
        let addr = good_data.as_ptr() as *const _ as u64;
        let memory_mapping = MemoryMapping::new::<UserError>(
            vec![MemoryRegion {
                host_addr: addr,
                vm_addr: 100,
                len: good_data.len() as u64,
                vm_gap_shift: 63,
                is_writable: false,
            }],
            &DEFAULT_CONFIG,
        )
        .unwrap();
        let translated_data = translate_slice::<u8>(
            &memory_mapping,
            data.as_ptr() as u64,
            0,
            &bpf_loader::id(),
            true,
        )
        .unwrap();
        assert_eq!(data, translated_data);
        assert_eq!(0, translated_data.len());

        // u8
        let mut data = vec![1u8, 2, 3, 4, 5];
        let addr = data.as_ptr() as *const _ as u64;
        let memory_mapping = MemoryMapping::new::<UserError>(
            vec![MemoryRegion {
                host_addr: addr,
                vm_addr: 100,
                len: data.len() as u64,
                vm_gap_shift: 63,
                is_writable: false,
            }],
            &DEFAULT_CONFIG,
        )
        .unwrap();
        let translated_data = translate_slice::<u8>(
            &memory_mapping,
            100,
            data.len() as u64,
            &bpf_loader::id(),
            true,
        )
        .unwrap();
        assert_eq!(data, translated_data);
        data[0] = 10;
        assert_eq!(data, translated_data);
        assert!(translate_slice::<u8>(
            &memory_mapping,
            data.as_ptr() as u64,
            u64::MAX,
            &bpf_loader::id(),
            true,
        )
        .is_err());

        assert!(translate_slice::<u8>(
            &memory_mapping,
            100 - 1,
            data.len() as u64,
            &bpf_loader::id(),
            true,
        )
        .is_err());

        // u64
        let mut data = vec![1u64, 2, 3, 4, 5];
        let addr = data.as_ptr() as *const _ as u64;
        let memory_mapping = MemoryMapping::new::<UserError>(
            vec![MemoryRegion {
                host_addr: addr,
                vm_addr: 96,
                len: (data.len() * size_of::<u64>()) as u64,
                vm_gap_shift: 63,
                is_writable: false,
            }],
            &DEFAULT_CONFIG,
        )
        .unwrap();
        let translated_data = translate_slice::<u64>(
            &memory_mapping,
            96,
            data.len() as u64,
            &bpf_loader::id(),
            true,
        )
        .unwrap();
        assert_eq!(data, translated_data);
        data[0] = 10;
        assert_eq!(data, translated_data);
        assert!(
            translate_slice::<u64>(&memory_mapping, 96, u64::MAX, &bpf_loader::id(), true,)
                .is_err()
        );

        // Pubkeys
        let mut data = vec![solana_sdk::pubkey::new_rand(); 5];
        let addr = data.as_ptr() as *const _ as u64;
        let memory_mapping = MemoryMapping::new::<UserError>(
            vec![MemoryRegion {
                host_addr: addr,
                vm_addr: 100,
                len: (data.len() * std::mem::size_of::<Pubkey>()) as u64,
                vm_gap_shift: 63,
                is_writable: false,
            }],
            &DEFAULT_CONFIG,
        )
        .unwrap();
        let translated_data = translate_slice::<Pubkey>(
            &memory_mapping,
            100,
            data.len() as u64,
            &bpf_loader::id(),
            true,
        )
        .unwrap();
        assert_eq!(data, translated_data);
        data[0] = solana_sdk::pubkey::new_rand(); // Both should point to same place
        assert_eq!(data, translated_data);
    }

    #[test]
    fn test_translate_string_and_do() {
        let string = "Gaggablaghblagh!";
        let addr = string.as_ptr() as *const _ as u64;
        let memory_mapping = MemoryMapping::new::<UserError>(
            vec![MemoryRegion {
                host_addr: addr,
                vm_addr: 100,
                len: string.len() as u64,
                vm_gap_shift: 63,
                is_writable: false,
            }],
            &DEFAULT_CONFIG,
        )
        .unwrap();
        assert_eq!(
            42,
            translate_string_and_do(
                &memory_mapping,
                100,
                string.len() as u64,
                &bpf_loader::id(),
                true,
                &mut |string: &str| {
                    assert_eq!(string, "Gaggablaghblagh!");
                    Ok(42)
                }
            )
            .unwrap()
        );
    }

    #[test]
    #[should_panic(expected = "UserError(SyscallError(Abort))")]
    fn test_syscall_abort() {
        let memory_mapping =
            MemoryMapping::new::<UserError>(vec![MemoryRegion::default()], &DEFAULT_CONFIG)
                .unwrap();
        let mut result: Result<u64, EbpfError<BpfError>> = Ok(0);
        SyscallAbort::call(
            &mut SyscallAbort {},
            0,
            0,
            0,
            0,
            0,
            &memory_mapping,
            &mut result,
        );
        result.unwrap();
    }

    #[test]
    #[should_panic(expected = "UserError(SyscallError(Panic(\"Gaggablaghblagh!\", 42, 84)))")]
    fn test_syscall_sol_panic() {
        let string = "Gaggablaghblagh!";
        let addr = string.as_ptr() as *const _ as u64;
        let memory_mapping = MemoryMapping::new::<UserError>(
            vec![MemoryRegion {
                host_addr: addr,
                vm_addr: 100,
                len: string.len() as u64,
                vm_gap_shift: 63,
                is_writable: false,
            }],
            &DEFAULT_CONFIG,
        )
        .unwrap();

        let compute_meter: Rc<RefCell<dyn ComputeMeter>> =
            Rc::new(RefCell::new(MockComputeMeter {
                remaining: string.len() as u64 - 1,
            }));
        let mut syscall_panic = SyscallPanic {
            compute_meter,
            loader_id: &bpf_loader::id(),
            enforce_aligned_host_addrs: true,
        };
        let mut result: Result<u64, EbpfError<BpfError>> = Ok(0);
        syscall_panic.call(
            100,
            string.len() as u64,
            42,
            84,
            0,
            &memory_mapping,
            &mut result,
        );
        assert_eq!(
            Err(EbpfError::UserError(BpfError::SyscallError(
                SyscallError::InstructionError(InstructionError::ComputationalBudgetExceeded)
            ))),
            result
        );

        let compute_meter: Rc<RefCell<dyn ComputeMeter>> =
            Rc::new(RefCell::new(MockComputeMeter {
                remaining: string.len() as u64,
            }));
        let mut syscall_panic = SyscallPanic {
            compute_meter,
            loader_id: &bpf_loader::id(),
            enforce_aligned_host_addrs: true,
        };
        let mut result: Result<u64, EbpfError<BpfError>> = Ok(0);
        syscall_panic.call(
            100,
            string.len() as u64,
            42,
            84,
            0,
            &memory_mapping,
            &mut result,
        );
        result.unwrap();
    }

    #[test]
    fn test_syscall_sol_log() {
        let string = "Gaggablaghblagh!";
        let addr = string.as_ptr() as *const _ as u64;

        let compute_meter: Rc<RefCell<dyn ComputeMeter>> =
            Rc::new(RefCell::new(MockComputeMeter { remaining: 1000000 }));
        let log = Rc::new(RefCell::new(vec![]));
        let logger: Rc<RefCell<dyn Logger>> =
            Rc::new(RefCell::new(MockLogger { log: log.clone() }));
        let mut syscall_sol_log = SyscallLog {
            compute_meter,
            logger,
            loader_id: &bpf_loader::id(),
            enforce_aligned_host_addrs: true,
        };
        let memory_mapping = MemoryMapping::new::<UserError>(
            vec![MemoryRegion {
                host_addr: addr,
                vm_addr: 100,
                len: string.len() as u64,
                vm_gap_shift: 63,
                is_writable: false,
            }],
            &DEFAULT_CONFIG,
        )
        .unwrap();

        let mut result: Result<u64, EbpfError<BpfError>> = Ok(0);
        syscall_sol_log.call(
            100,
            string.len() as u64,
            0,
            0,
            0,
            &memory_mapping,
            &mut result,
        );
        result.unwrap();
        assert_eq!(log.borrow().len(), 1);
        assert_eq!(log.borrow()[0], "Program log: Gaggablaghblagh!");

        let mut result: Result<u64, EbpfError<BpfError>> = Ok(0);
        syscall_sol_log.call(
            101, // AccessViolation
            string.len() as u64,
            0,
            0,
            0,
            &memory_mapping,
            &mut result,
        );
        assert_access_violation!(result, 101, string.len() as u64);
        let mut result: Result<u64, EbpfError<BpfError>> = Ok(0);
        syscall_sol_log.call(
            100,
            string.len() as u64 * 2, // AccessViolation
            0,
            0,
            0,
            &memory_mapping,
            &mut result,
        );
        assert_access_violation!(result, 100, string.len() as u64 * 2);
        let mut result: Result<u64, EbpfError<BpfError>> = Ok(0);
        syscall_sol_log.call(
            100,
            string.len() as u64,
            0,
            0,
            0,
            &memory_mapping,
            &mut result,
        );

        let compute_meter: Rc<RefCell<dyn ComputeMeter>> =
            Rc::new(RefCell::new(MockComputeMeter {
                remaining: (string.len() as u64 * 2) - 1,
            }));
        let logger: Rc<RefCell<dyn Logger>> = Rc::new(RefCell::new(MockLogger { log }));
        let mut syscall_sol_log = SyscallLog {
            compute_meter,
            logger,
            loader_id: &bpf_loader::id(),
            enforce_aligned_host_addrs: true,
        };
        let mut result: Result<u64, EbpfError<BpfError>> = Ok(0);
        syscall_sol_log.call(
            100,
            string.len() as u64,
            0,
            0,
            0,
            &memory_mapping,
            &mut result,
        );
        result.unwrap();
        let mut result: Result<u64, EbpfError<BpfError>> = Ok(0);
        syscall_sol_log.call(
            100,
            string.len() as u64,
            0,
            0,
            0,
            &memory_mapping,
            &mut result,
        );
        assert_eq!(
            Err(EbpfError::UserError(BpfError::SyscallError(
                SyscallError::InstructionError(InstructionError::ComputationalBudgetExceeded)
            ))),
            result
        );
    }

    #[test]
    fn test_syscall_sol_log_u64() {
        let compute_meter: Rc<RefCell<dyn ComputeMeter>> =
            Rc::new(RefCell::new(MockComputeMeter {
                remaining: std::u64::MAX,
            }));
        let log = Rc::new(RefCell::new(vec![]));
        let logger: Rc<RefCell<dyn Logger>> =
            Rc::new(RefCell::new(MockLogger { log: log.clone() }));
        let mut syscall_sol_log_u64 = SyscallLogU64 {
            cost: 0,
            compute_meter,
            logger,
        };
        let memory_mapping = MemoryMapping::new::<UserError>(vec![], &DEFAULT_CONFIG).unwrap();

        let mut result: Result<u64, EbpfError<BpfError>> = Ok(0);
        syscall_sol_log_u64.call(1, 2, 3, 4, 5, &memory_mapping, &mut result);
        result.unwrap();

        assert_eq!(log.borrow().len(), 1);
        assert_eq!(log.borrow()[0], "Program log: 0x1, 0x2, 0x3, 0x4, 0x5");
    }

    #[test]
    fn test_syscall_sol_pubkey() {
        let pubkey = Pubkey::from_str("MoqiU1vryuCGQSxFKA1SZ316JdLEFFhoAu6cKUNk7dN").unwrap();
        let addr = &pubkey.as_ref()[0] as *const _ as u64;

        let compute_meter: Rc<RefCell<dyn ComputeMeter>> =
            Rc::new(RefCell::new(MockComputeMeter { remaining: 2 }));
        let log = Rc::new(RefCell::new(vec![]));
        let logger: Rc<RefCell<dyn Logger>> =
            Rc::new(RefCell::new(MockLogger { log: log.clone() }));
        let mut syscall_sol_pubkey = SyscallLogPubkey {
            cost: 1,
            compute_meter,
            logger,
            loader_id: &bpf_loader::id(),
            enforce_aligned_host_addrs: true,
        };
        let memory_mapping = MemoryMapping::new::<UserError>(
            vec![MemoryRegion {
                host_addr: addr,
                vm_addr: 100,
                len: 32,
                vm_gap_shift: 63,
                is_writable: false,
            }],
            &DEFAULT_CONFIG,
        )
        .unwrap();

        let mut result: Result<u64, EbpfError<BpfError>> = Ok(0);
        syscall_sol_pubkey.call(100, 0, 0, 0, 0, &memory_mapping, &mut result);
        result.unwrap();
        assert_eq!(log.borrow().len(), 1);
        assert_eq!(
            log.borrow()[0],
            "Program log: MoqiU1vryuCGQSxFKA1SZ316JdLEFFhoAu6cKUNk7dN"
        );
        let mut result: Result<u64, EbpfError<BpfError>> = Ok(0);
        syscall_sol_pubkey.call(
            101, // AccessViolation
            32,
            0,
            0,
            0,
            &memory_mapping,
            &mut result,
        );
        assert_access_violation!(result, 101, 32);
        let mut result: Result<u64, EbpfError<BpfError>> = Ok(0);
        syscall_sol_pubkey.call(100, 32, 0, 0, 0, &memory_mapping, &mut result);
        assert_eq!(
            Err(EbpfError::UserError(BpfError::SyscallError(
                SyscallError::InstructionError(InstructionError::ComputationalBudgetExceeded)
            ))),
            result
        );
    }

    #[test]
    fn test_syscall_sol_alloc_free() {
        // large alloc
        {
            let heap = AlignedMemory::new_with_size(100, HOST_ALIGN);
            let memory_mapping = MemoryMapping::new::<UserError>(
                vec![MemoryRegion::new_from_slice(
                    heap.as_slice(),
                    MM_HEAP_START,
                    0,
                    true,
                )],
                &DEFAULT_CONFIG,
            )
            .unwrap();
            let mut syscall = SyscallAllocFree {
                aligned: true,
                allocator: BpfAllocator::new(heap, MM_HEAP_START),
            };
            let mut result: Result<u64, EbpfError<BpfError>> = Ok(0);
            syscall.call(100, 0, 0, 0, 0, &memory_mapping, &mut result);
            assert_ne!(result.unwrap(), 0);
            let mut result: Result<u64, EbpfError<BpfError>> = Ok(0);
            syscall.call(100, 0, 0, 0, 0, &memory_mapping, &mut result);
            assert_eq!(result.unwrap(), 0);
            let mut result: Result<u64, EbpfError<BpfError>> = Ok(0);
            syscall.call(u64::MAX, 0, 0, 0, 0, &memory_mapping, &mut result);
            assert_eq!(result.unwrap(), 0);
        }
        // many small unaligned allocs
        {
            let heap = AlignedMemory::new_with_size(100, HOST_ALIGN);
            let memory_mapping = MemoryMapping::new::<UserError>(
                vec![MemoryRegion::new_from_slice(
                    heap.as_slice(),
                    MM_HEAP_START,
                    0,
                    true,
                )],
                &DEFAULT_CONFIG,
            )
            .unwrap();
            let mut syscall = SyscallAllocFree {
                aligned: false,
                allocator: BpfAllocator::new(heap, MM_HEAP_START),
            };
            for _ in 0..100 {
                let mut result: Result<u64, EbpfError<BpfError>> = Ok(0);
                syscall.call(1, 0, 0, 0, 0, &memory_mapping, &mut result);
                assert_ne!(result.unwrap(), 0);
            }
            let mut result: Result<u64, EbpfError<BpfError>> = Ok(0);
            syscall.call(100, 0, 0, 0, 0, &memory_mapping, &mut result);
            assert_eq!(result.unwrap(), 0);
        }
        // many small aligned allocs
        {
            let heap = AlignedMemory::new_with_size(100, HOST_ALIGN);
            let memory_mapping = MemoryMapping::new::<UserError>(
                vec![MemoryRegion::new_from_slice(
                    heap.as_slice(),
                    MM_HEAP_START,
                    0,
                    true,
                )],
                &DEFAULT_CONFIG,
            )
            .unwrap();
            let mut syscall = SyscallAllocFree {
                aligned: true,
                allocator: BpfAllocator::new(heap, MM_HEAP_START),
            };
            for _ in 0..12 {
                let mut result: Result<u64, EbpfError<BpfError>> = Ok(0);
                syscall.call(1, 0, 0, 0, 0, &memory_mapping, &mut result);
                assert_ne!(result.unwrap(), 0);
            }
            let mut result: Result<u64, EbpfError<BpfError>> = Ok(0);
            syscall.call(100, 0, 0, 0, 0, &memory_mapping, &mut result);
            assert_eq!(result.unwrap(), 0);
        }
        // aligned allocs

        fn check_alignment<T>() {
            let heap = AlignedMemory::new_with_size(100, HOST_ALIGN);
            let memory_mapping = MemoryMapping::new::<UserError>(
                vec![MemoryRegion::new_from_slice(
                    heap.as_slice(),
                    MM_HEAP_START,
                    0,
                    true,
                )],
                &DEFAULT_CONFIG,
            )
            .unwrap();
            let mut syscall = SyscallAllocFree {
                aligned: true,
                allocator: BpfAllocator::new(heap, MM_HEAP_START),
            };
            let mut result: Result<u64, EbpfError<BpfError>> = Ok(0);
            syscall.call(
                size_of::<u8>() as u64,
                0,
                0,
                0,
                0,
                &memory_mapping,
                &mut result,
            );
            let address = result.unwrap();
            assert_ne!(address, 0);
            assert_eq!((address as *const u8).align_offset(align_of::<u8>()), 0);
        }
        check_alignment::<u8>();
        check_alignment::<u16>();
        check_alignment::<u32>();
        check_alignment::<u64>();
        check_alignment::<u128>();
    }

    #[test]
    fn test_syscall_sha256() {
        let bytes1 = "Gaggablaghblagh!";
        let bytes2 = "flurbos";

        #[allow(dead_code)]
        struct MockSlice {
            pub addr: u64,
            pub len: usize,
        }
        let mock_slice1 = MockSlice {
            addr: 4096,
            len: bytes1.len(),
        };
        let mock_slice2 = MockSlice {
            addr: 8192,
            len: bytes2.len(),
        };
        let bytes_to_hash = [mock_slice1, mock_slice2];
        let hash_result = [0; HASH_BYTES];
        let ro_len = bytes_to_hash.len() as u64;
        let ro_va = 96;
        let rw_va = 192;
        let memory_mapping = MemoryMapping::new::<UserError>(
            vec![
                MemoryRegion {
                    host_addr: bytes1.as_ptr() as *const _ as u64,
                    vm_addr: 4096,
                    len: bytes1.len() as u64,
                    vm_gap_shift: 63,
                    is_writable: false,
                },
                MemoryRegion {
                    host_addr: bytes2.as_ptr() as *const _ as u64,
                    vm_addr: 8192,
                    len: bytes2.len() as u64,
                    vm_gap_shift: 63,
                    is_writable: false,
                },
                MemoryRegion {
                    host_addr: bytes_to_hash.as_ptr() as *const _ as u64,
                    vm_addr: 96,
                    len: 32,
                    vm_gap_shift: 63,
                    is_writable: false,
                },
                MemoryRegion {
                    host_addr: hash_result.as_ptr() as *const _ as u64,
                    vm_addr: rw_va,
                    len: HASH_BYTES as u64,
                    vm_gap_shift: 63,
                    is_writable: true,
                },
            ],
            &DEFAULT_CONFIG,
        )
        .unwrap();
        let compute_meter: Rc<RefCell<dyn ComputeMeter>> =
            Rc::new(RefCell::new(MockComputeMeter {
                remaining: (bytes1.len() + bytes2.len()) as u64,
            }));
        let mut syscall = SyscallSha256 {
            sha256_base_cost: 0,
            sha256_byte_cost: 2,
            compute_meter,
            loader_id: &bpf_loader_deprecated::id(),
            enforce_aligned_host_addrs: true,
        };

        let mut result: Result<u64, EbpfError<BpfError>> = Ok(0);
        syscall.call(ro_va, ro_len, rw_va, 0, 0, &memory_mapping, &mut result);
        result.unwrap();

        let hash_local = hashv(&[bytes1.as_ref(), bytes2.as_ref()]).to_bytes();
        assert_eq!(hash_result, hash_local);
        let mut result: Result<u64, EbpfError<BpfError>> = Ok(0);
        syscall.call(
            ro_va - 1, // AccessViolation
            ro_len,
            rw_va,
            0,
            0,
            &memory_mapping,
            &mut result,
        );
        assert_access_violation!(result, ro_va - 1, ro_len);
        let mut result: Result<u64, EbpfError<BpfError>> = Ok(0);
        syscall.call(
            ro_va,
            ro_len + 1, // AccessViolation
            rw_va,
            0,
            0,
            &memory_mapping,
            &mut result,
        );
        assert_access_violation!(result, ro_va, ro_len + 1);
        let mut result: Result<u64, EbpfError<BpfError>> = Ok(0);
        syscall.call(
            ro_va,
            ro_len,
            rw_va - 1, // AccessViolation
            0,
            0,
            &memory_mapping,
            &mut result,
        );
        assert_access_violation!(result, rw_va - 1, HASH_BYTES as u64);

        syscall.call(ro_va, ro_len, rw_va, 0, 0, &memory_mapping, &mut result);
        assert_eq!(
            Err(EbpfError::UserError(BpfError::SyscallError(
                SyscallError::InstructionError(InstructionError::ComputationalBudgetExceeded)
            ))),
            result
        );
    }

    #[test]
    fn test_syscall_get_sysvar() {
        // Test clock sysvar
        {
            let got_clock = Clock::default();
            let got_clock_va = 2048;

            let memory_mapping = MemoryMapping::new::<UserError>(
                vec![MemoryRegion {
                    host_addr: &got_clock as *const _ as u64,
                    vm_addr: got_clock_va,
                    len: size_of::<Clock>() as u64,
                    vm_gap_shift: 63,
                    is_writable: true,
                }],
                &DEFAULT_CONFIG,
            )
            .unwrap();

            let src_clock = Clock {
                slot: 1,
                epoch_start_timestamp: 2,
                epoch: 3,
                leader_schedule_epoch: 4,
                unix_timestamp: 5,
            };
            let mut invoke_context = MockInvokeContext::new(vec![]);
            let mut data = vec![];
            bincode::serialize_into(&mut data, &src_clock).unwrap();
            invoke_context
                .sysvars
                .push((sysvar::clock::id(), Some(Rc::new(data))));

            let mut syscall = SyscallGetClockSysvar {
                invoke_context: Rc::new(RefCell::new(&mut invoke_context)),
                loader_id: &bpf_loader::id(),
            };
            let mut result: Result<u64, EbpfError<BpfError>> = Ok(0);

            syscall.call(got_clock_va, 0, 0, 0, 0, &memory_mapping, &mut result);
            result.unwrap();
            assert_eq!(got_clock, src_clock);
        }

        // Test epoch_schedule sysvar
        {
            let got_epochschedule = EpochSchedule::default();
            let got_epochschedule_va = 2048;

            let memory_mapping = MemoryMapping::new::<UserError>(
                vec![MemoryRegion {
                    host_addr: &got_epochschedule as *const _ as u64,
                    vm_addr: got_epochschedule_va,
                    len: size_of::<EpochSchedule>() as u64,
                    vm_gap_shift: 63,
                    is_writable: true,
                }],
                &DEFAULT_CONFIG,
            )
            .unwrap();

            let src_epochschedule = EpochSchedule {
                slots_per_epoch: 1,
                leader_schedule_slot_offset: 2,
                warmup: false,
                first_normal_epoch: 3,
                first_normal_slot: 4,
            };
            let mut invoke_context = MockInvokeContext::new(vec![]);
            let mut data = vec![];
            bincode::serialize_into(&mut data, &src_epochschedule).unwrap();
            invoke_context
                .sysvars
                .push((sysvar::epoch_schedule::id(), Some(Rc::new(data))));

            let mut syscall = SyscallGetEpochScheduleSysvar {
                invoke_context: Rc::new(RefCell::new(&mut invoke_context)),
                loader_id: &bpf_loader::id(),
            };
            let mut result: Result<u64, EbpfError<BpfError>> = Ok(0);

            syscall.call(
                got_epochschedule_va,
                0,
                0,
                0,
                0,
                &memory_mapping,
                &mut result,
            );
            result.unwrap();
            assert_eq!(got_epochschedule, src_epochschedule);
        }

        // Test fees sysvar
        {
            let got_fees = Fees::default();
            let got_fees_va = 2048;

            let memory_mapping = MemoryMapping::new::<UserError>(
                vec![MemoryRegion {
                    host_addr: &got_fees as *const _ as u64,
                    vm_addr: got_fees_va,
                    len: size_of::<Fees>() as u64,
                    vm_gap_shift: 63,
                    is_writable: true,
                }],
                &DEFAULT_CONFIG,
            )
            .unwrap();

            let src_fees = Fees {
                fee_calculator: FeeCalculator {
                    lamports_per_signature: 1,
                },
            };
            let mut invoke_context = MockInvokeContext::new(vec![]);
            let mut data = vec![];
            bincode::serialize_into(&mut data, &src_fees).unwrap();
            invoke_context
                .sysvars
                .push((sysvar::fees::id(), Some(Rc::new(data))));

            let mut syscall = SyscallGetFeesSysvar {
                invoke_context: Rc::new(RefCell::new(&mut invoke_context)),
                loader_id: &bpf_loader::id(),
            };
            let mut result: Result<u64, EbpfError<BpfError>> = Ok(0);

            syscall.call(got_fees_va, 0, 0, 0, 0, &memory_mapping, &mut result);
            result.unwrap();
            assert_eq!(got_fees, src_fees);
        }

        // Test rent sysvar
        {
            let got_rent = Rent::default();
            let got_rent_va = 2048;

            let memory_mapping = MemoryMapping::new::<UserError>(
                vec![MemoryRegion {
                    host_addr: &got_rent as *const _ as u64,
                    vm_addr: got_rent_va,
                    len: size_of::<Rent>() as u64,
                    vm_gap_shift: 63,
                    is_writable: true,
                }],
                &DEFAULT_CONFIG,
            )
            .unwrap();

            let src_rent = Rent {
                lamports_per_byte_year: 1,
                exemption_threshold: 2.0,
                burn_percent: 3,
            };
            let mut invoke_context = MockInvokeContext::new(vec![]);
            let mut data = vec![];
            bincode::serialize_into(&mut data, &src_rent).unwrap();
            invoke_context
                .sysvars
                .push((sysvar::rent::id(), Some(Rc::new(data))));

            let mut syscall = SyscallGetRentSysvar {
                invoke_context: Rc::new(RefCell::new(&mut invoke_context)),
                loader_id: &bpf_loader::id(),
            };
            let mut result: Result<u64, EbpfError<BpfError>> = Ok(0);

            syscall.call(got_rent_va, 0, 0, 0, 0, &memory_mapping, &mut result);
            result.unwrap();
            assert_eq!(got_rent, src_rent);
        }
    }
}<|MERGE_RESOLUTION|>--- conflicted
+++ resolved
@@ -19,14 +19,10 @@
     entrypoint::{MAX_PERMITTED_DATA_INCREASE, SUCCESS},
     epoch_schedule::EpochSchedule,
     feature_set::{
-<<<<<<< HEAD
-        cpi_data_cost, demote_sysvar_write_locks, enforce_aligned_host_addrs,
-        keccak256_syscall_enabled, memory_ops_syscalls, secp256k1_recover_syscall_enabled,
-=======
         blake3_syscall_enabled, cpi_data_cost, demote_sysvar_write_locks,
         enforce_aligned_host_addrs, keccak256_syscall_enabled, memory_ops_syscalls,
->>>>>>> c2191d88
-        set_upgrade_authority_via_cpi_enabled, sysvar_via_syscall, update_data_on_realloc,
+        secp256k1_recover_syscall_enabled, set_upgrade_authority_via_cpi_enabled,
+        sysvar_via_syscall, update_data_on_realloc,
     },
     hash::{Hasher, HASH_BYTES},
     ic_msg,
@@ -142,14 +138,13 @@
         syscall_registry.register_syscall_by_name(b"sol_keccak256", SyscallKeccak256::call)?;
     }
 
-<<<<<<< HEAD
     if invoke_context.is_feature_active(&secp256k1_recover_syscall_enabled::id()) {
         syscall_registry
             .register_syscall_by_name(b"sol_secp256k1_recover", SyscallSecp256k1Recover::call)?;
-=======
+    }
+
     if invoke_context.is_feature_active(&blake3_syscall_enabled::id()) {
         syscall_registry.register_syscall_by_name(b"sol_blake3", SyscallBlake3::call)?;
->>>>>>> c2191d88
     }
 
     if invoke_context.is_feature_active(&sysvar_via_syscall::id()) {
@@ -1367,7 +1362,6 @@
     }
 }
 
-<<<<<<< HEAD
 /// secp256k1_recover
 pub struct SyscallSecp256k1Recover<'a> {
     cost: u64,
@@ -1382,27 +1376,10 @@
         recovery_id_val: u64,
         signature_addr: u64,
         result_addr: u64,
-=======
-// Blake3
-pub struct SyscallBlake3<'a> {
-    base_cost: u64,
-    byte_cost: u64,
-    compute_meter: Rc<RefCell<dyn ComputeMeter>>,
-    loader_id: &'a Pubkey,
-}
-impl<'a> SyscallObject<BpfError> for SyscallBlake3<'a> {
-    fn call(
-        &mut self,
-        vals_addr: u64,
-        vals_len: u64,
-        result_addr: u64,
-        _arg4: u64,
->>>>>>> c2191d88
         _arg5: u64,
         memory_mapping: &MemoryMapping,
         result: &mut Result<u64, EbpfError<BpfError>>,
     ) {
-<<<<<<< HEAD
         question_mark!(self.compute_meter.consume(self.cost), result);
 
         let hash = question_mark!(
@@ -1430,20 +1407,11 @@
                 memory_mapping,
                 result_addr,
                 SECP256K1_PUBLIC_KEY_LENGTH as u64,
-=======
-        question_mark!(self.compute_meter.consume(self.base_cost), result);
-        let hash_result = question_mark!(
-            translate_slice_mut::<u8>(
-                memory_mapping,
-                result_addr,
-                blake3::HASH_BYTES as u64,
->>>>>>> c2191d88
                 self.loader_id,
                 true,
             ),
             result
         );
-<<<<<<< HEAD
 
         let message = match libsecp256k1::Message::parse_slice(hash) {
             Ok(msg) => msg,
@@ -1477,7 +1445,38 @@
 
         secp256k1_recover_result.copy_from_slice(&public_key[1..65]);
         *result = Ok(SUCCESS);
-=======
+    }
+}
+
+// Blake3
+pub struct SyscallBlake3<'a> {
+    base_cost: u64,
+    byte_cost: u64,
+    compute_meter: Rc<RefCell<dyn ComputeMeter>>,
+    loader_id: &'a Pubkey,
+}
+impl<'a> SyscallObject<BpfError> for SyscallBlake3<'a> {
+    fn call(
+        &mut self,
+        vals_addr: u64,
+        vals_len: u64,
+        result_addr: u64,
+        _arg4: u64,
+        _arg5: u64,
+        memory_mapping: &MemoryMapping,
+        result: &mut Result<u64, EbpfError<BpfError>>,
+    ) {
+        question_mark!(self.compute_meter.consume(self.base_cost), result);
+        let hash_result = question_mark!(
+            translate_slice_mut::<u8>(
+                memory_mapping,
+                result_addr,
+                blake3::HASH_BYTES as u64,
+                self.loader_id,
+                true,
+            ),
+            result
+        );
         let mut hasher = blake3::Hasher::default();
         if vals_len > 0 {
             let vals = question_mark!(
@@ -1505,7 +1504,6 @@
         }
         hash_result.copy_from_slice(&hasher.result().to_bytes());
         *result = Ok(0);
->>>>>>> c2191d88
     }
 }
 
